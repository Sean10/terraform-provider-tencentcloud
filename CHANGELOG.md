--- conflicted
+++ resolved
@@ -1,5 +1,3 @@
-<<<<<<< HEAD
-
 ## 1.30.0 (Unreleased)
 
 FEATURES:
@@ -19,9 +17,6 @@
 * **New Resource**: `tencentcloud_dayu_l4_rule`
 * **New Resource**: `tencentcloud_dayu_l7_rule`
 
-=======
-## 1.30.0 (Unreleased)
->>>>>>> 342e8d3c
 ## 1.29.0 (January 06, 2020)
 
 FEATURES:
