<<<<<<< HEAD
## 1.40.1 (Unreleased)

FEATURES:

* **New Resource**: `tencentcloud_sqlserver_instance`
* **New Resource**: `tencentcloud_sqlserver_readonly_instance`
* **New Resource**: `tencentcloud_sqlserver_db`
* **New Resource**: `tencentcloud_sqlserver_account`
* **New Resource**: `tencentcloud_sqlserver_db_account_attachment`
* **New Data Source**: `tencentcloud_sqlserver_instance`
* **New Data Source**: `tencentcloud_sqlserver_readonly_groups`
* **New Data Source**: `tencentcloud_sqlserver_zone_configs`

=======
## 1.40.3 (August 11, 2020)

ENHANCEMENTS:

* Data Source: `tencentcloud_kubernetes_clusters`add new attributes `cluster_as_enabled`,`node_name_type`,`cluster_extra_args`,`network_type`,`is_non_static_ip_mode`,`kube_proxy_mode`,`service_cidr`,`eni_subnet_ids`,`claim_expired_seconds` and `deletion_protection`.

BUG FIXES:

* Resource: `tencentcloud_vpn_gateway` fix creation of instance when `vpc_id` is specified.
* Resource: `tencentcloud_vpn_connection` fix creation of instance when `vpc_id` is specified.
* Resource: `tencentcloud_instance` fix `internet_charge_type` inconsistency when public ip is not allocated.

## 1.40.2 (August 08, 2020)

BUG FIXES:

* Resource: `tencentcloud_instance` fix accidentally fail to delete prepaid instance ([#485](https://github.com/tencentcloudstack/terraform-provider-tencentcloud/issues/485)).

## 1.40.1 (August 05, 2020)

BUG FIXES:

* Resource: `tencentcloud_vpn_connection` fix mulit `security_group_policy` is not supported ([#487](https://github.com/tencentcloudstack/terraform-provider-tencentcloud/issues/487)).
>>>>>>> b38d7786

## 1.40.0 (July 31, 2020)

FEATURES:

* **New Resource**: `tencentcloud_mongodb_standby_instance`

ENHANCEMENTS:

* Resource: `tencentcloud_gaap_http_rule` argument `realservers` now is optional.
* Resource: `tencentcloud_kubernetes_cluster` supports multiple `availability_zone`.
* Data Source: `tencentcloud_mongodb_instances` add new argument `charge_type` and `auto_renew_flag` to support prepaid type.
* Resource: `tencentcloud_mongodb_instance` supports prepaid type, new mongodb SDK version `2019-07-25` and standby instance.
* Resource: `tencentcloud_mongodb_sharding_instance` supports prepaid type, new mongodb SDK version `2019-07-25` and standby instance.
* Resource: `tencentcloud_security_group_lite_rule` refine update process and doc.

BUG FIXES:

* Resource: `tencentcloud_instance` fix set `key_name` error.

## 1.39.0 (July 18, 2020)

ENHANCEMENTS:

* upgrade terraform 0.13
* update readme to new repository

## 1.38.3 (July 13, 2020)

ENHANCEMENTS:

* Data Source: `tencentcloud_images` supports list of snapshots.
* Resource: `tencentcloud_kubernetes_cluster_attachment` add new argument `worker_config` to support config with existing instances.
* Resource: `tencentcloud_ccn` add new argument `tags` to support tags settings.
* Resource: `tencentcloud_cfs_file_system` add new argument `tags` to support tags settings.

BUG FIXES:

* Resource: `tencentcloud_gaap_layer4_listener` fix error InvalidParameter when destroy resource.
* Resource: `tencentcloud_gaap_layer7_listener` fix error InvalidParameter when destroy resource.
* Resource: `tencentcloud_cdn_domain` fix incorrect setting `server_certificate_config`, `client_certificate_config` caused the program to crash.

## 1.38.2 (July 03, 2020)

BUG FIXES:

* Resource: `tencentcloud_instance` fix `allocate_public_ip` inconsistency when eip is attached to the cvm.
* Resource: `tencentcloud_mysql_instance` fix auto-forcenew on `charge_type` and `pay_type` when upgrading terraform version. ([#459](https://github.com/terraform-providers/terraform-provider-tencentcloud/pull/459)).

## 1.38.1 (June 30, 2020)

BUG FIXES:

* Resource: `tencentcloud_cos_bucket` fix creation failure.

## 1.38.0 (June 29, 2020)

FEATURES:

* **New Data Source**: `tencentcloud_cdn_domains`

BUG FIXES:

* Resource: `tencentcloud_gaap_http_domain` fix a condition for setting client certificate ids([#454](https://github.com/terraform-providers/terraform-provider-tencentcloud/pull/454)).

## 1.37.0 (June 23, 2020)

FEATURES:
* **New Resource**: `tencentcloud_postgresql_instance`
* **New Data Source**: `tencentcloud_postgresql_instances`
* **New Data Source**: `tencentcloud_postgresql_speccodes`
* **New Data Source**: `tencentcloud_sqlserver_zone_config`

ENHANCEMENTS:

* Resource: `tencentcloud_mongodb_instance` support more machine type.

## 1.36.1 (June 12, 2020)

ENHANCEMENTS:

* Resource: `tencentcloud_kubernetes_cluster` add new argument `labels`.
* Resource: `tencentcloud_kubernetes_as_scaling_group` add new argument `labels`.
* Resource: `tencentcloud_cos_bucket` add new arguments `encryption_algorithm` and `versioning_enable`.

## 1.36.0 (June 08, 2020)

FEATURES:

* **New Data Source**: `tencentcloud_availability_regions`

ENHANCEMENTS: 

* Data Source: `tencentcloud_redis_instances` add new argument `charge_type` to support prepaid type.
* Resource: `tencentcloud_redis_instance` add new argument `charge_type`, `prepaid_period` and `force_delete` to support prepaid type.
* Resource: `tencentcloud_mysql_instance` add new argument `force_delete` to support soft deletion.
* Resource: `tencentcloud_mysql_readonly_instance` add new argument `force_delete` to support soft deletion.

BUG FIXES:

* Resource: `tencentcloud_instance` fix `allocate_public_ip` inconsistency when eip is attached to the cvm.

DEPRECATED:
* Data Source: `tencentcloud_mysql_instances`: optional argument `pay_type` is no longer supported, replace by `charge_type`.
* Resource: `tencentcloud_mysql_instance`: optional arguments `pay_type` and `period` are no longer supported, replace by `charge_type` and `prepaid_period`.
* Resource: `tencentcloud_mysql_readonly_instance`: optional arguments `pay_type` and `period` are no longer supported, replace by `charge_type` and `prepaid_period`.
* Resource: `tencentcloud_tcaplus_group` replace by `tencentcloud_tcaplus_tablegroup`
* Data Source: `tencentcloud_tcaplus_groups` replace by `tencentcloud_tcaplus_tablegroups`
* Resource: `tencentcloud_tcaplus_tablegroup`,`tencentcloud_tcaplus_idl` and `tencentcloud_tcaplus_table`  arguments `group_id`/`group_name`  replace by `tablegroup_id`/`tablegroup_name`
* Data Source: `tencentcloud_tcaplus_groups`,`tencentcloud_tcaplus_idls` and `tencentcloud_tcaplus_tables` arguments `group_id`/`group_name`  replace by `tablegroup_id`/`tablegroup_name`

## 1.35.1 (June 02, 2020)

ENHANCEMENTS: 

* Resource: `tencentcloud_as_scaling_config`, `tencentcloud_eip` and `tencentcloud_kubernetes_cluster` remove the validate function of `internet_max_bandwidth_out`.
* Resource: `tencentcloud_vpn_gateway` update available value of `bandwidth`.

## 1.35.0 (June 01, 2020)

FEATURES:

* **New Data Source**: `tencentcloud_elasticsearch_instances`
* **New Resource**: `tencentcloud_elasticsearch_instance`

## 1.34.0 (May 28, 2020)

ENHANCEMENTS: 

* upgrade terraform-plugin-sdk

## 1.33.2 (May 25, 2020)

DEPRECATED:
* Data Source: `tencentcloud_tcaplus_applications` replace by `tencentcloud_tcaplus_clusters`,optional arguments `app_id` and `app_name` are no longer supported, replace by `cluster_id` and `cluster_name`
* Data Source: `tencentcloud_tcaplus_zones` replace by `tencentcloud_tcaplus_groups`,optional arguments `app_id`,`zone_id` and `zone_name` are no longer supported, replace by `cluster_id`,`group_id` and `cluster_name`
* Data Source: `tencentcloud_tcaplus_tables` optional arguments `app_id` and `zone_id` are no longer supported, replace by `cluster_id` and `group_id`
* Data Source: `tencentcloud_tcaplus_idls`: optional argument `app_id` is no longer supported, replace by `cluster_id`.
* Resource: `tencentcloud_tcaplus_application` replace by `tencentcloud_tcaplus_cluster`,input argument `app_name` is no longer supported, replace by `cluster_name`
* Resource: `tencentcloud_tcaplus_zone` replace by `tencentcloud_tcaplus_group`, input arguments `app_id` and `zone_name` are no longer supported, replace by `cluster_id` and `group_name`
* Resource: `tencentcloud_tcaplus_idl` input arguments `app_id` and `zone_id` are no longer supported, replace by `cluster_id` and `group_id`
* Resource: `tencentcloud_tcaplus_table` input arguments `app_id`and `zone_id` are no longer supported, replace by `cluster_id` and `group_id`
* Resource: `tencentcloud_redis_instance`: optional argument `type` is no longer supported, replace by `type_id`.
* Data Source: `tencentcloud_redis_instances`: output argument `type` is no longer supported, replace by `type_id`.
* Data Source: `tencentcloud_redis_zone_config`: output argument `type` is no longer supported, replace by `type_id`.

## 1.33.1 (May 22, 2020)

ENHANCEMENTS: 

* Data Source: `tencentcloud_redis_instances` add new argument `type_id`, `redis_shard_num`, `redis_replicas_num`
* Data Source: `tencentcloud_redis_zone_config` add output argument `type_id` and new output argument `type_id`, `redis_shard_nums`, `redis_replicas_nums`
* Data Source: `tencentcloud_ccn_instances` add new type `VPNGW` for field `instance_type`
* Data Source: `tencentcloud_vpn_gateways` add new type `CCN` for field `type`
* Resource: `tencentcloud_redis_instance` add new argument `type_id`, `redis_shard_num`, `redis_replicas_num`
* Resource: `tencentcloud_ccn_attachment` add new type `CNN_INSTANCE_TYPE_VPNGW` for field `instance_type`
* Resource: `tencentcloud_vpn_gateway` add new type `CCN` for field `type`

BUG FIXES:

* Resource: `tencentcloud_cdn_domain` fix `https_config` inconsistency after apply([#413](https://github.com/terraform-providers/terraform-provider-tencentcloud/issues/413)).

DEPRECATED:

* Resource: `tencentcloud_redis_instance`: optional argument `type` is no longer supported, replace by `type_id`.
* Data Source: `tencentcloud_redis_instances`: output argument `type` is no longer supported, replace by `type_id`.
* Data Source: `tencentcloud_redis_zone_config`: output argument `type` is no longer supported, replace by `type_id`.

## 1.33.0 (May 18, 2020)

FEATURES:

* **New Data Source**: `tencentcloud_monitor_policy_conditions`
* **New Data Source**: `tencentcloud_monitor_data`
* **New Data Source**: `tencentcloud_monitor_product_event`
* **New Data Source**: `tencentcloud_monitor_binding_objects`
* **New Data Source**: `tencentcloud_monitor_policy_groups`
* **New Data Source**: `tencentcloud_monitor_product_namespace`
* **New Resource**: `tencentcloud_monitor_policy_group`
* **New Resource**: `tencentcloud_monitor_binding_object`
* **New Resource**: `tencentcloud_monitor_binding_receiver`

ENHANCEMENTS: 

* Data Source: `tencentcloud_instances` add new output argument `instance_charge_type_prepaid_renew_flag`.
* Data Source: `tencentcloud_cbs_storages` add new output argument `prepaid_renew_flag`.
* Data Source: `tencentcloud_cbs_storages` add new output argument `charge_type`.
* Resource: `tencentcloud_instance` support update with argument `instance_charge_type_prepaid_renew_flag`.
* Resource: `tencentcloud_cbs_storage` add new argument `force_delete`.
* Resource: `tencentcloud_cbs_storage` add new argument `charge_type`.
* Resource: `tencentcloud_cbs_storage` add new argument `prepaid_renew_flag`.
* Resource: `tencentcloud_cdn_domain` add new argument `full_url_cache`([#405](https://github.com/terraform-providers/terraform-provider-tencentcloud/issues/405)).

DEPRECATED:

* Resource: `tencentcloud_cbs_storage`: optional argument `period` is no longer supported.

## 1.32.1 (April 30, 2020)

ENHANCEMENTS: 

* Resource: `tencentcloud_ccn_attachment` add new argument `ccn_uin`.
* Resource: `tencentcloud_instance` add new argument `force_delete`.

BUG FIXES:

* Resource: `tencentcloud_scf_function` fix update `zip_file`.

## 1.32.0 (April 20, 2020)

FEATURES:

* **New Resource**: `tencentcloud_kubernetes_cluster_attachment`([#285](https://github.com/terraform-providers/terraform-provider-tencentcloud/issues/285)).

ENHANCEMENTS: 

* Resource: `tencentcloud_cdn_domain` add new attribute `cname`([#395](https://github.com/terraform-providers/terraform-provider-tencentcloud/issues/395)).

BUG FIXES:

* Resource: `tencentcloud_cos_bucket_object` mark the object as destroyed when the object not exist.

## 1.31.2 (April 17, 2020)

ENHANCEMENTS: 

* Resource: `tencentcloud_cbs_storage` support modify `tags`.

## 1.31.1 (April 14, 2020)

BUG FIXES: 

* Resource: `tencentcloud_keypair` fix bug when trying to destroy resources containing CVM and key pair([#375](https://github.com/terraform-providers/terraform-provider-tencentcloud/issues/375)).
* Resource: `tencentcloud_clb_attachment` fix bug when trying to destroy multiple attachments in the array. 
* Resource: `tencentcloud_cam_group_membership` fix bug when trying to destroy multiple users in the array. 

ENHANCEMENTS:

* Resource: `tencentcloud_mysql_account` add new argument `host`([#372](https://github.com/terraform-providers/terraform-provider-tencentcloud/issues/372)).
* Resource: `tencentcloud_mysql_account_privilege` add new argument `account_host`([#372](https://github.com/terraform-providers/terraform-provider-tencentcloud/issues/372)).
* Resource: `tencentcloud_mysql_privilege` add new argument `account_host`([#372](https://github.com/terraform-providers/terraform-provider-tencentcloud/issues/372)).
* Resource: `tencentcloud_mysql_readonly_instance` check master monitor data before create([#379](https://github.com/terraform-providers/terraform-provider-tencentcloud/issues/379)).
* Resource: `tencentcloud_tcaplus_application` remove the pull password from server. 
* Resource: `tencentcloud_instance` support import `allocate_public_ip`([#382](https://github.com/terraform-providers/terraform-provider-tencentcloud/issues/382)).
* Resource: `tencentcloud_redis_instance` add two redis types.
* Data Source: `tencentcloud_vpc_instances` add new argument `cidr_block`,`tag_key` ([#378](https://github.com/terraform-providers/terraform-provider-tencentcloud/issues/378)).
* Data Source: `tencentcloud_vpc_route_tables` add new argument `tag_key`,`vpc_id`,`association_main` ([#378](https://github.com/terraform-providers/terraform-provider-tencentcloud/issues/378)).
* Data Source: `tencentcloud_vpc_subnets` add new argument `cidr_block`,`tag_key`,`is_remote_vpc_snat` ([#378](https://github.com/terraform-providers/terraform-provider-tencentcloud/issues/378)).
* Data Source: `tencentcloud_mysql_zone_config` and `tencentcloud_redis_zone_config` remove region check.

## 1.31.0 (April 07, 2020)

FEATURES:

* **New Resource**: `tencentcloud_cdn_domain`

ENHANCEMENTS:

* Data Source: `tencentcloud_cam_users` add new argument `user_id`.
* Resource: `tencentcloud_vpc` add retry logic.

BUG FIXES: 

* Resource: `tencentcloud_instance` fix timeout error when modify password.

## 1.30.7 (March 31, 2020)

BUG FIXES: 

* Resource: `tencentcloud_kubernetes_as_scaling_group` set a value to argument `key_ids` cause error .

## 1.30.6 (March 30, 2020)

ENHANCEMENTS:

* Resource: `tencentcloud_tcaplus_idl` add new argument `zone_id`. 
* Resource: `tencentcloud_cam_user` add new argument `force_delete`.([#354](https://github.com/terraform-providers/terraform-provider-tencentcloud/issues/354))
* Data Source: `tencentcloud_vpc_subnets` add new argument `vpc_id`. 

## 1.30.5 (March 19, 2020)

BUG FIXES: 

* Resource: `tencentcloud_key_pair` will be replaced when `public_key` contains comment.
* Resource: `tencentcloud_scf_function` upload local file error.

ENHANCEMENTS:

* Resource: `tencentcloud_scf_function` runtime support nodejs8.9 and nodejs10.15. 

## 1.30.4 (March 10, 2020)

BUG FIXES:

* Resource: `tencentcloud_cam_policy` fix read nil issue when the resource is not exist.([#344](https://github.com/terraform-providers/terraform-provider-tencentcloud/issues/#344)).
* Resource: `tencentcloud_key_pair` will be replaced when the end of `public_key` contains spaces([#343](https://github.com/terraform-providers/terraform-provider-tencentcloud/issues/343)).
* Resource: `tencentcloud_scf_function` fix trigger does not support cos_region.

ENHANCEMENTS:

* Resource: `tencentcloud_kubernetes_cluster` add new attributes `cluster_os_type`,`cluster_internet`,`cluster_intranet`,`managed_cluster_internet_security_policies` and `cluster_intranet_subnet_id`.


## 1.30.3 (February 24, 2020)

BUG FIXES:

* Resource: `tencentcloud_instance` fix that classic network does not support([#339](https://github.com/terraform-providers/terraform-provider-tencentcloud/issues/339)).

## 1.30.2 (February 17, 2020)

ENHANCEMENTS:

* Data Source: `tencentcloud_cam_policies` add new attribute `policy_id`.
* Data Source: `tencentcloud_cam_groups` add new attribute `group_id`.

## 1.30.1 (January 21, 2020)

BUG FIXES:

* Resource: `tencentcloud_dnat` fix `elastic_port` and `internal_port` type error.
* Resource: `tencentcloud_vpn_gateway` fix `state` type error.
* Resource: `tencentcloud_dayu_ddos_policy` fix that `white_ips` and `black_ips` can not be updated.
* Resource: `tencentcloud_dayu_l4_rule` fix that rule parameters can not be updated.

ENHANCEMENTS:

* Data Source: `tencentcloud_key_pairs` support regular expression search by name.

## 1.30.0 (January 14, 2020)

FEATURES:

* **New Data Source**: `tencentcloud_dayu_cc_http_policies`
* **New Data Source**: `tencentcloud_dayu_cc_https_policies`
* **New Data Source**: `tencentcloud_dayu_ddos_policies`
* **New Data Source**: `tencentcloud_dayu_ddos_policy_attachments`
* **New Data Source**: `tencentcloud_dayu_ddos_policy_cases`
* **New Data Source**: `tencentcloud_dayu_l4_rules`
* **New Data Source**: `tencentcloud_dayu_l7_rules`
* **New Resource**: `tencentcloud_dayu_cc_http_policy`
* **New Resource**: `tencentcloud_dayu_cc_https_policy`
* **New Resource**: `tencentcloud_dayu_ddos_policy`
* **New Resource**: `tencentcloud_dayu_ddos_policy_attachment`
* **New Resource**: `tencentcloud_dayu_ddos_policy_case`
* **New Resource**: `tencentcloud_dayu_l4_rule`
* **New Resource**: `tencentcloud_dayu_l7_rule`

BUG FIXES:

* gaap: optimize gaap describe: when describe resource by id but get more than 1 resources, return error directly instead of using the first result 
* Resource: `tencentcloud_eni_attachment` fix detach may failed.
* Resource: `tencentcloud_instance` remove the tag that be added by as attachment automatically([#300](https://github.com/terraform-providers/terraform-provider-tencentcloud/issues/300)).
* Resource: `tencentcloud_clb_listener` fix `sni_switch` type error([#297](https://github.com/terraform-providers/terraform-provider-tencentcloud/issues/297)).
* Resource: `tencentcloud_vpn_gateway` shows argument `prepaid_renew_flag` has changed when applied again([#298](https://github.com/terraform-providers/terraform-provider-tencentcloud/issues/298)).
* Resource: `tencentcloud_clb_instance` fix the bug that instance id is not set in state file([#303](https://github.com/terraform-providers/terraform-provider-tencentcloud/issues/303)).
* Resource: `tencentcloud_vpn_gateway` that is postpaid charge type cannot be deleted normally([#312](https://github.com/terraform-providers/terraform-provider-tencentcloud/issues/312)).
* Resource: `tencentcloud_vpn_gateway` add `InternalError` SDK error to triggering the retry process.
* Resource: `tencentcloud_vpn_gateway` fix read nil issue when the resource is not exist.
* Resource: `tencentcloud_clb_listener_rule` fix unclear error message of SSL type error.
* Resource: `tencentcloud_ha_vip_attachment` fix read nil issue when the resource is not exist.
* Data Source: `tencentcloud_security_group` fix `project_id` type error.
* Data Source: `tencentcloud_security_groups` fix `project_id` filter not works([#303](https://github.com/terraform-providers/terraform-provider-tencentcloud/issues/314)).

## 1.29.0 (January 06, 2020)

FEATURES:

* **New Data Source**: `tencentcloud_gaap_domain_error_pages`
* **New Resource**: `tencentcloud_gaap_domain_error_page`

ENHANCEMENTS:
* Data Source: `tencentcloud_vpc_instances` add new optional argument `is_default`.
* Data Source: `tencentcloud_vpc_subnets` add new optional argument `availability_zone`,`is_default`.

BUG FIXES:
* Resource: `tencentcloud_redis_instance` field security_groups are id list, not name list([#291](https://github.com/terraform-providers/terraform-provider-tencentcloud/issues/291)).

## 1.28.0 (December 25, 2019)

FEATURES:

* **New Data Source**: `tencentcloud_cbs_snapshot_policies`
* **New Resource**: `tencentcloud_cbs_snapshot_policy_attachment`

ENHANCEMENTS:

* doc: rewrite website index
* Resource: `tencentcloud_instance` support modifying instance type([#251](https://github.com/terraform-providers/terraform-provider-tencentcloud/issues/251)).
* Resource: `tencentcloud_gaap_http_domain` add new optional argument `realserver_certificate_ids`.
* Data Source: `tencentcloud_gaap_http_domains` add new output argument `realserver_certificate_ids`.

DEPRECATED:

* Resource: `tencentcloud_gaap_http_domain`: optional argument `realserver_certificate_id` is no longer supported.
* Data Source: `tencentcloud_gaap_http_domains`: output argument `realserver_certificate_id` is no longer supported.

## 1.27.0 (December 17, 2019)

FEATURES:

* **New Data Source**: `tencentcloud_tcaplus_applications`
* **New Data Source**: `tencentcloud_tcaplus_zones`
* **New Data Source**: `tencentcloud_tcaplus_tables`
* **New Data Source**: `tencentcloud_tcaplus_idls`
* **New Resource**: `tencentcloud_tcaplus_application`
* **New Resource**: `tencentcloud_tcaplus_zone`
* **New Resource**: `tencentcloud_tcaplus_idl`
* **New Resource**: `tencentcloud_tcaplus_table`

ENHANCEMENTS:

* Resource: `tencentcloud_mongodb_instance` support more instance type([#241](https://github.com/terraform-providers/terraform-provider-tencentcloud/issues/241)).
* Resource: `tencentcloud_kubernetes_cluster` support more instance type([#237](https://github.com/terraform-providers/terraform-provider-tencentcloud/issues/237)).

BUG FIXES:

* Fix bug that resource `tencentcloud_instance` delete error when instance launch failed.
* Fix bug that resource `tencentcloud_security_group` read error when response is InternalError.
* Fix bug that the type of `cluster_type` is wrong in data source `tencentcloud_mongodb_instances`([#242](https://github.com/terraform-providers/terraform-provider-tencentcloud/issues/242)).
* Fix bug that resource `tencentcloud_eip` unattach error([#233](https://github.com/terraform-providers/terraform-provider-tencentcloud/issues/233)).
* Fix bug that terraform read nil attachment resource when the attached resource of attachment resource is removed of resource CLB and CAM.
* Fix doc example error of resource `tencentcloud_nat_gateway`.

DEPRECATED:

* Resource: `tencentcloud_eip`: optional argument `applicable_for_clb` is no longer supported.

## 1.26.0 (December 09, 2019)

FEATURES:

* **New Resource**: `tencentcloud_mysql_privilege`([#223](https://github.com/terraform-providers/terraform-provider-tencentcloud/issues/223)).
* **New Resource**: `tencentcloud_kubernetes_as_scaling_group`([#202](https://github.com/terraform-providers/terraform-provider-tencentcloud/issues/202)).

ENHANCEMENTS:

* Resource: `tencentcloud_gaap_layer4_listener` support import.
* Resource: `tencentcloud_gaap_http_rule` support import.
* Resource: `tencentcloud_gaap_security_rule` support import.
* Resource: `tencentcloud_gaap_http_domain` add new optional argument `client_certificate_ids`.
* Resource: `tencentcloud_gaap_layer7_listener` add new optional argument `client_certificate_ids`.
* Data Source: `tencentcloud_gaap_http_domains` add new output argument `client_certificate_ids`.
* Data Source: `tencentcloud_gaap_layer7_listeners` add new output argument `client_certificate_ids`.

DEPRECATED:

* Resource: `tencentcloud_gaap_http_domain`: optional argument `client_certificate_id` is no longer supported.
* Resource: `tencentcloud_gaap_layer7_listener`: optional argument `client_certificate_id` is no longer supported.
* Resource: `tencentcloud_mysql_account_privilege` replaced by `tencentcloud_mysql_privilege`.
* Data Source: `tencentcloud_gaap_http_domains`: output argument `client_certificate_id` is no longer supported.
* Data Source: `tencentcloud_gaap_layer7_listeners`: output argument `client_certificate_id` is no longer supported.

BUG FIXES:

* Fix bug that resource `tencentcloud_clb_listener` 's unchangeable `health_check_switch`([#235](https://github.com/terraform-providers/terraform-provider-tencentcloud/issues/235)).
* Fix bug that resource `tencentcloud_clb_instance` read nil and report error.
* Fix example errors of resource `tencentcloud_cbs_snapshot_policy` and data source `tencentcloud_dnats`.

## 1.25.2 (December 04, 2019)

BUG FIXES:
* Fixed bug that the validator of cvm instance type is incorrect.

## 1.25.1 (December 03, 2019)

ENHANCEMENTS:
* Optimized error message of validators.

BUG FIXES:
* Fixed bug that the type of `state` is incorrect in data source `tencentcloud_nat_gateways`([#226](https://github.com/terraform-providers/terraform-provider-tencentcloud/issues/226)).
* Fixed bug that the value of `cluster_max_pod_num` is incorrect in resource `tencentcloud_kubernetes_cluster`([#228](https://github.com/terraform-providers/terraform-provider-tencentcloud/issues/228)).


## 1.25.0 (December 02, 2019)

ENHANCEMENTS:

* Resource: `tencentcloud_instance` support `SPOTPAID` instance. Thanks to @LipingMao ([#209](https://github.com/terraform-providers/terraform-provider-tencentcloud/issues/209)).
* Resource: `tencentcloud_vpn_gateway` add argument `prepaid_renew_flag` and `prepaid_period` to support prepaid VPN gateway instance creation.

BUG FIXES:
* Fixed bugs that update operations on `tencentcloud_cam_policy` do not work.
* Fixed bugs that filters on `tencentcloud_cam_users` do not work.

DEPRECATED:
 * Data Source: `tencentcloud_cam_user_policy_attachments`:`policy_type` is no longer supported.
 * Data Source: `tencentcloud_cam_group_policy_attachments`:`policy_type` is no longer supported.

## 1.24.1 (November 26, 2019)

ENHANCEMENTS:

* Resource: `tencentcloud_kubernetes_cluster` add support for `PREPAID` instance type. Thanks to @woodylic ([#204](https://github.com/terraform-providers/terraform-provider-tencentcloud/issues/204)).
* Resource: `tencentcloud_cos_bucket` add optional argument tags
* Data Source: `tencentcloud_cos_buckets` add optional argument tags

BUG FIXES:
* Fixed docs issues of `tencentcloud_nat_gateway`

## 1.24.0 (November 20, 2019)

FEATURES:

* **New Data Source**: `tencentcloud_ha_vips`
* **New Data Source**: `tencentcloud_ha_vip_eip_attachments`
* **New Resource**: `tencentcloud_ha_vip`
* **New Resource**: `tencentcloud_ha_vip_eip_attachment`

ENHANCEMENTS:

* Resource: `tencentcloud_kubernetes_cluster` cluster_os add new support: `centos7.6x86_64` and `ubuntu18.04.1 LTSx86_64` 
* Resource: `tencentcloud_nat_gateway` add computed argument `created_time`.

BUG FIXES:

* Fixed docs issues of CAM, DNAT and NAT_GATEWAY
* Fixed query issue that paged-query was not supported in data source `tencentcloud_dnats`
* Fixed query issue that filter `address_ip` was set incorrectly in data source `tencentcloud_eips`

## 1.23.0 (November 14, 2019)

FEATURES:

* **New Data Source**: `tencentcloud_images`
* **New Data Source**: `tencentcloud_vpn_gateways`
* **New Data Source**: `tencentcloud_customer_gateways`
* **New Data Source**: `tencentcloud_vpn_connections`
* **New Resource**: `tencentcloud_vpn_gateway`
* **New Resource**: `tencentcloud_customer_gateway`
* **New Resource**: `tencentcloud_vpn_connection`
* **Provider TencentCloud**: add `security_token` argument

ENHANCEMENTS:

* All api calls now using api3.0
* Resource: `tencentcloud_eip` add optional argument `tags`.
* Data Source: `tencentcloud_eips` add optional argument `tags`.

BUG FIXES:

* Fixed docs of CAM

## 1.22.0 (November 05, 2019)

FEATURES:

* **New Data Source**: `tencentcloud_cfs_file_systems`
* **New Data Source**: `tencentcloud_cfs_access_groups`
* **New Data Source**: `tencentcloud_cfs_access_rules`
* **New Data Source**: `tencentcloud_scf_functions`
* **New Data Source**: `tencentcloud_scf_namespaces`
* **New Data Source**: `tencentcloud_scf_logs`
* **New Resource**: `tencentcloud_cfs_file_system`
* **New Resource**: `tencentcloud_cfs_access_group`
* **New Resource**: `tencentcloud_cfs_access_rule`
* **New Resource**: `tencentcloud_scf_function`
* **New Resource**: `tencentcloud_scf_namespace`

## 1.21.2 (October 29, 2019)

BUG FIXES:

* Resource: `tencentcloud_gaap_realserver` add ip/domain exists check
* Resource: `tencentcloud_kubernetes_cluster` add error handling logic and optional argument `tags`.
* Resource: `tencentcloud_kubernetes_scale_worker` add error handling logic.
* Data Source: `tencentcloud_kubernetes_clusters` add optional argument `tags`.

## 1.21.1 (October 23, 2019)

ENHANCEMENTS:

* Updated golang to version 1.13.x

BUG FIXES:

* Fixed docs of CAM

## 1.21.0 (October 15, 2019)

FEATURES:

* **New Data Source**: `tencentcloud_cam_users`
* **New Data Source**: `tencentcloud_cam_groups`
* **New Data Source**: `tencentcloud_cam_policies`
* **New Data Source**: `tencentcloud_cam_roles`
* **New Data Source**: `tencentcloud_cam_user_policy_attachments`
* **New Data Source**: `tencentcloud_cam_group_policy_attachments`
* **New Data Source**: `tencentcloud_cam_role_policy_attachments`
* **New Data Source**: `tencentcloud_cam_group_memberships`
* **New Data Source**: `tencentcloud_cam_saml_providers`
* **New Data Source**: `tencentcloud_reserved_instance_configs`
* **New Data Source**: `tencentcloud_reserved_instances`
* **New Resource**: `tencentcloud_cam_user`
* **New Resource**: `tencentcloud_cam_group`
* **New Resource**: `tencentcloud_cam_role`
* **New Resource**: `tencentcloud_cam_policy`
* **New Resource**: `tencentcloud_cam_user_policy_attachment`
* **New Resource**: `tencentcloud_cam_group_policy_attachment`
* **New Resource**: `tencentcloud_cam_role_policy_attachment`
* **New Resource**: `tencentcloud_cam_group_membership`
* **New Resource**: `tencentcloud_cam_saml_provider`
* **New Resource**: `tencentcloud_reserved_instance`

ENHANCEMENTS:

* Resource: `tencentcloud_gaap_http_domain` support import
* Resource: `tencentcloud_gaap_layer7_listener` support import

BUG FIXES:

* Resource: `tencentcloud_gaap_http_domain` fix sometimes can't enable realserver auth

## 1.20.1 (October 08, 2019)

ENHANCEMENTS:

* Data Source: `tencentcloud_availability_zones` refactor logic with api3.0 .
* Data Source: `tencentcloud_as_scaling_groups` add optional argument `tags` and attribute `tags` for `scaling_group_list`.
* Resource: `tencentcloud_eip` add optional argument `type`, `anycast_zone`, `internet_service_provider`, etc.
* Resource: `tencentcloud_as_scaling_group` add optional argument `tags`.

BUG FIXES:

* Data Source: `tencentcloud_gaap_http_domains` set response `certificate_id`, `client_certificate_id`, `realserver_auth`, `basic_auth` and `gaap_auth` default value when they are nil.
* Resource: `tencentcloud_gaap_http_domain` set response `certificate_id`, `client_certificate_id`, `realserver_auth`, `basic_auth` and `gaap_auth` default value when they are nil.

## 1.20.0 (September 24, 2019)

FEATURES:

* **New Data Source**: `tencentcloud_eips`
* **New Data Source**: `tencentcloud_instances`
* **New Data Source**: `tencentcloud_key_pairs`
* **New Data Source**: `tencentcloud_placement_groups`
* **New Resource**: `tencentcloud_placement_group`

ENHANCEMENTS:

* Data Source: `tencentcloud_redis_instances` add optional argument `tags`.
* Data Source: `tencentcloud_mongodb_instances` add optional argument `tags`.
* Data Source: `tencentcloud_instance_types` add optional argument `availability_zone` and `gpu_core_count`.
* Data Source: `tencentcloud_gaap_http_rules` add optional argument `forward_host` and attributes `forward_host` in `rules`.
* Resource: `tencentcloud_redis_instance` add optional argument `tags`.
* Resource: `tencentcloud_mongodb_instance` add optional argument `tags`.
* Resource: `tencentcloud_mongodb_sharding_instance` add optional argument `tags`.
* Resource: `tencentcloud_instance` add optional argument `placement_group_id`.
* Resource: `tencentcloud_eip` refactor logic with api3.0 .
* Resource: `tencentcloud_eip_association` refactor logic with api3.0 .
* Resource: `tencentcloud_key_pair` refactor logic with api3.0 .
* Resource: `tencentcloud_gaap_http_rule` add optional argument `forward_host`.

BUG FIXES:
* Resource: `tencentcloud_mysql_instance`: miss argument `availability_zone` causes the instance to be recreated.

DEPRECATED:

* Data Source: `tencentcloud_eip` replaced by `tencentcloud_eips`.

## 1.19.0 (September 19, 2019)

FEATURES:

* **New Resource**: `tencentcloud_security_group_lite_rule`.

ENHANCEMENTS:

* Data Source: `tencentcloud_security_groups`: add optional argument `tags`.
* Data Source: `tencentcloud_security_groups`: add optional argument `result_output_file` and new attributes `ingress`, `egress` for list `security_groups`.
* Resource: `tencentcloud_security_group`: add optional argument `tags`.
* Resource: `tencentcloud_as_scaling_config`: internet charge type support `BANDWIDTH_PREPAID`, `TRAFFIC_POSTPAID_BY_HOUR` and `BANDWIDTH_PACKAGE`.

BUG FIXES:
* Resource: `tencentcloud_clb_listener_rule`: fix unclear description and errors in example.
* Resource: `tencentcloud_instance`: fix hostname is not work.

## 1.18.1 (September 17, 2019)

FEATURES:

* **Update Data Source**: `tencentcloud_vpc_instances` add optional argument `tags`
* **Update Data Source**: `tencentcloud_vpc_subnets` add optional argument `tags`
* **Update Data Source**: `tencentcloud_route_tables` add optional argument `tags`
* **Update Resource**: `tencentcloud_vpc` add optional argument `tags`
* **Update Resource**: `tencentcloud_subnet` add optional argument `tags`
* **Update Resource**: `tencentcloud_route_table` add optional argument `tags`

ENHANCEMENTS:

* Data Source:`tencentcloud_kubernetes_clusters`  support pull out authentication information for cluster access too.
* Resource:`tencentcloud_kubernetes_cluster`  support pull out authentication information for cluster access.

BUG FIXES:

* Resource: `tencentcloud_mysql_instance`: when the mysql is abnormal state, read the basic information report error

DEPRECATED:

* Data Source: `tencentcloud_kubernetes_clusters`:`container_runtime` is no longer supported. 

## 1.18.0 (September 10, 2019)

FEATURES:

* **New Data Source**: `tencentcloud_ssl_certificates`
* **New Data Source**: `tencentcloud_dnats`
* **New Data Source**: `tencentcloud_nat_gateways`
* **New Resource**: `tencentcloud_ssl_certificate`
* **Update Resource**: `tencentcloud_clb_redirection` add optional argument `is_auto_rewrite`
* **Update Resource**: `tencentcloud_nat_gateway` , add more configurable items.
* **Update Resource**: `tencentcloud_nat` , add more configurable items.

DEPRECATED:
* Data Source: `tencentcloud_nats` replaced by `tencentcloud_nat_gateways`.

## 1.17.0 (September 04, 2019)

FEATURES:
* **New Data Source**: `tencentcloud_gaap_proxies`
* **New Data Source**: `tencentcloud_gaap_realservers`
* **New Data Source**: `tencentcloud_gaap_layer4_listeners`
* **New Data Source**: `tencentcloud_gaap_layer7_listeners`
* **New Data Source**: `tencentcloud_gaap_http_domains`
* **New Data Source**: `tencentcloud_gaap_http_rules`
* **New Data Source**: `tencentcloud_gaap_security_policies`
* **New Data Source**: `tencentcloud_gaap_security_rules`
* **New Data Source**: `tencentcloud_gaap_certificates`
* **New Resource**: `tencentcloud_gaap_proxy`
* **New Resource**: `tencentcloud_gaap_realserver`
* **New Resource**: `tencentcloud_gaap_layer4_listener`
* **New Resource**: `tencentcloud_gaap_layer7_listener`
* **New Resource**: `tencentcloud_gaap_http_domain`
* **New Resource**: `tencentcloud_gaap_http_rule`
* **New Resource**: `tencentcloud_gaap_certificate`
* **New Resource**: `tencentcloud_gaap_security_policy`
* **New Resource**: `tencentcloud_gaap_security_rule`

## 1.16.3 (August 30, 2019)

BUG FIXIES:

* Resource: `tencentcloud_kubernetes_cluster`: cgi error retry.
* Resource: `tencentcloud_kubernetes_scale_worker`: cgi error retry.

## 1.16.2 (August 28, 2019)

BUG FIXIES:

* Resource: `tencentcloud_instance`: fixed cvm data disks missing computed.
* Resource: `tencentcloud_mysql_backup_policy`: `backup_model` remove logical backup support. 
* Resource: `tencentcloud_mysql_instance`: `tags` adapt to the new official api.

## 1.16.1 (August 27, 2019)

ENHANCEMENTS:
* `tencentcloud_instance`: refactor logic with api3.0 .

## 1.16.0 (August 20, 2019)

FEATURES:
* **New Data Source**: `tencentcloud_kubernetes_clusters`
* **New Resource**: `tencentcloud_kubernetes_scale_worker`
* **New Resource**: `tencentcloud_kubernetes_cluster`

DEPRECATED:
* Data Source: `tencentcloud_container_clusters` replaced by `tencentcloud_kubernetes_clusters`.
* Data Source: `tencentcloud_container_cluster_instances` replaced by `tencentcloud_kubernetes_clusters`.
* Resource: `tencentcloud_container_cluster` replaced by `tencentcloud_kubernetes_cluster`.
* Resource: `tencentcloud_container_cluster_instance` replaced by `tencentcloud_kubernetes_scale_worker`.

## 1.15.2 (August 14, 2019)

ENHANCEMENTS:

* `tencentcloud_as_scaling_group`: fixed issue that binding scaling group to load balancer does not work.
* `tencentcloud_clb_attachements`: rename `rewrite_source_rule_id` with `source_rule_id` and rename `rewrite_target_rule_id` with `target_rule_id`.

## 1.15.1 (August 13, 2019)

ENHANCEMENTS:

* `tencentcloud_instance`: changed `image_id` property to ForceNew ([#78](https://github.com/terraform-providers/terraform-provider-tencentcloud/issues/78))
* `tencentcloud_instance`: improved with retry ([#82](https://github.com/terraform-providers/terraform-provider-tencentcloud/issues/82))
* `tencentcloud_cbs_storages`: improved with retry ([#82](https://github.com/terraform-providers/terraform-provider-tencentcloud/issues/82))
* `tencentcloud_clb_instance`: bug fixed and improved with retry ([#37](https://github.com/terraform-providers/terraform-provider-tencentcloud/issues/37))

## 1.15.0 (August 07, 2019)

FEATURES:
* **New Data Source**: `tencentcloud_clb_instances`
* **New Data Source**: `tencentcloud_clb_listeners`
* **New Data Source**: `tencentcloud_clb_listener_rules`
* **New Data Source**: `tencentcloud_clb_attachments`
* **New Data Source**: `tencentcloud_clb_redirections`
* **New Resource**: `tencentcloud_clb_instance`
* **New Resource**: `tencentcloud_clb_listener`
* **New Resource**: `tencentcloud_clb_listener_rule`
* **New Resource**: `tencentcloud_clb_attachment`
* **New Resource**: `tencentcloud_clb_redirection`

DEPRECATED:
* Resource: `tencentcloud_lb` replaced by `tencentcloud_clb_instance`.
* Resource: `tencentcloud_alb_server_attachment` replaced by `tencentcloud_clb_attachment`.

## 1.14.1 (August 05, 2019)

BUG FIXIES:

* resource/tencentcloud_security_group_rule: fixed security group rule id is not compatible with previous version.

## 1.14.0 (July 30, 2019)

FEATURES:
* **New Data Source**: `tencentcloud_security_groups`
* **New Data Source**: `tencentcloud_mongodb_instances`
* **New Data Source**: `tencentcloud_mongodb_zone_config`
* **New Resource**: `tencentcloud_mongodb_instance`
* **New Resource**: `tencentcloud_mongodb_sharding_instance`
* **Update Resource**: `tencentcloud_security_group_rule` add optional argument `description`

DEPRECATED:
* Data Source: `tencnetcloud_security_group` replaced by `tencentcloud_security_groups`

ENHANCEMENTS:
* Refactoring security_group logic with api3.0

## 1.13.0 (July 23, 2019)

FEATURES:
* **New Data Source**: `tencentcloud_dc_gateway_instances`
* **New Data Source**: `tencentcloud_dc_gateway_ccn_routes`
* **New Resource**: `tencentcloud_dc_gateway`
* **New Resource**: `tencentcloud_dc_gateway_ccn_route`

## 1.12.0 (July 16, 2019)

FEATURES:
* **New Data Source**: `tencentcloud_dc_instances`
* **New Data Source**: `tencentcloud_dcx_instances`
* **New Resource**: `tencentcloud_dcx`
* **UPDATE Resource**:`tencentcloud_mysql_instance` and `tencentcloud_mysql_readonly_instance` completely delete instance. 

BUG FIXIES:

* resource/tencentcloud_instance: fixed issue when data disks set as delete_with_instance not works.
* resource/tencentcloud_instance: if managed public_ip manually, please don't define `allocate_public_ip` ([#62](https://github.com/terraform-providers/terraform-provider-tencentcloud/issues/62)).
* resource/tencentcloud_eip_association: fixed issue when instances were manually deleted ([#60](https://github.com/terraform-providers/terraform-provider-tencentcloud/issues/60)).
* resource/tencentcloud_mysql_readonly_instance:remove an unsupported property `gtid`

## 1.11.0 (July 02, 2019)

FEATURES:
* **New Data Source**: `tencentcloud_ccn_instances`
* **New Data Source**: `tencentcloud_ccn_bandwidth_limits`
* **New Resource**: `tencentcloud_ccn`
* **New Resource**: `tencentcloud_ccn_attachment`
* **New Resource**: `tencentcloud_ccn_bandwidth_limit`

## 1.10.0 (June 27, 2019)

ENHANCEMENTS:

* Refactoring vpc logic with api3.0
* Refactoring cbs logic with api3.0

FEATURES:
* **New Data Source**: `tencentcloud_vpc_instances`
* **New Data Source**: `tencentcloud_vpc_subnets`
* **New Data Source**: `tencentcloud_vpc_route_tables`
* **New Data Source**: `tencentcloud_cbs_storages`
* **New Data Source**: `tencentcloud_cbs_snapshots`
* **New Resource**: `tencentcloud_route_table_entry`
* **New Resource**: `tencentcloud_cbs_snapshot_policy`
* **Update Resource**: `tencentcloud_vpc` , add more configurable items.
* **Update Resource**: `tencentcloud_subnet` , add more configurable items.
* **Update Resource**: `tencentcloud_route_table`, add more configurable items.
* **Update Resource**: `tencentcloud_cbs_storage`, add more configurable items.
* **Update Resource**: `tencentcloud_instance`: add optional argument `tags`.
* **Update Resource**: `tencentcloud_security_group_rule`: add optional argument `source_sgid`.
 
DEPRECATED:
* Data Source: `tencentcloud_vpc` replaced by `tencentcloud_vpc_instances`.
* Data Source: `tencentcloud_subnet` replaced by  `tencentcloud_vpc_subnets`.
* Data Source: `tencentcloud_route_table` replaced by `tencentcloud_vpc_route_tables`.
* Resource: `tencentcloud_route_entry` replaced by `tencentcloud_route_table_entry`.

## 1.9.1 (June 24, 2019)

BUG FIXIES:

* data/tencentcloud_instance: fixed vpc ip is in use error when re-creating with private ip ([#46](https://github.com/terraform-providers/terraform-provider-tencentcloud/issues/46)).

## 1.9.0 (June 18, 2019)

ENHANCEMENTS:

* update to `v0.12.1` Terraform SDK version

BUG FIXIES:

* data/tencentcloud_security_group: `project_id` remote API return sometime is string type.
* resource/tencentcloud_security_group: just like `data/tencentcloud_security_group`

## 1.8.0 (June 11, 2019)

FEATURES:
* **New Data Source**: `tencentcloud_as_scaling_configs`
* **New Data Source**: `tencentcloud_as_scaling_groups`
* **New Data Source**: `tencentcloud_as_scaling_policies`
* **New Resource**: `tencentcloud_as_scaling_config`
* **New Resource**: `tencentcloud_as_scaling_group`
* **New Resource**: `tencentcloud_as_attachment`
* **New Resource**: `tencentcloud_as_scaling_policy`
* **New Resource**: `tencentcloud_as_schedule`
* **New Resource**: `tencentcloud_as_lifecycle_hook`
* **New Resource**: `tencentcloud_as_notification`

## 1.7.0 (May 23, 2019)

FEATURES:
* **New Data Source**: `tencentcloud_redis_zone_config`
* **New Data Source**: `tencentcloud_redis_instances`
* **New Resource**: `tencentcloud_redis_instance`
* **New Resource**: `tencentcloud_redis_backup_config`

ENHANCEMENTS:

* resource/tencentcloud_instance: Add `hostname`, `project_id`, `delete_with_instance` argument.
* Update tencentcloud-sdk-go to better support redis api.

## 1.6.0 (May 15, 2019)

FEATURES:

* **New Data Source**: `tencentcloud_cos_buckets`
* **New Data Source**: `tencentcloud_cos_bucket_object`
* **New Resource**: `tencentcloud_cos_bucket`
* **New Resource**: `tencentcloud_cos_bucket_object`

ENHANCEMENTS:

* Add the framework of auto generating terraform docs

## 1.5.0 (April 26, 2019)

FEATURES:

* **New Data Source**: `tencentcloud_mysql_backup_list`
* **New Data Source**: `tencentcloud_mysql_zone_config`
* **New Data Source**: `tencentcloud_mysql_parameter_list`
* **New Data Source**: `tencentcloud_mysql_instance`
* **New Resource**: `tencentcloud_mysql_backup_policy`
* **New Resource**: `tencentcloud_mysql_account`
* **New Resource**: `tencentcloud_mysql_account_privilege`
* **New Resource**: `tencentcloud_mysql_instance`
* **New Resource**: `tencentcloud_mysql_readonly_instance`

ENHANCEMENTS:

* resource/tencentcloud_subnet: `route_table_id` now is an optional argument

## 1.4.0 (April 12, 2019)

ENHANCEMENTS:

* data/tencentcloud_image: add `image_name` attribute to this data source.
* resource/tencentcloud_instance: data disk count limit now is upgrade from 1 to 10, as API has supported more disks.
* resource/tencentcloud_instance: PREPAID instance now can be deleted, but still have some limit in API.

BUG FIXIES:

* resource/tencentcloud_instance: `allocate_public_ip` doesn't work properly when it is set to false.

## 1.3.0 (March 12, 2019)

FEATURES:

* **New Resource**: `tencentcloud_lb` ([#3](https://github.com/terraform-providers/terraform-provider-scaffolding/issues/3))

ENHANCEMENTS:

* resource/tencentcloud_instance: Add `user_data_raw` argument ([#4](https://github.com/terraform-providers/terraform-provider-scaffolding/issues/4))

## 1.2.2 (September 28, 2018)

BUG FIXES:

* resource/tencentcloud_cbs_storage: make name to be required ([#25](https://github.com/tencentyun/terraform-provider-tencentcloud/issues/25))
* resource/tencentcloud_instance: support user data and private ip

## 1.2.0 (April 3, 2018)

FEATURES:

* **New Resource**: `tencentcloud_container_cluster`
* **New Resource**: `tencentcloud_container_cluster_instance`
* **New Data Source**: `tencentcloud_container_clusters`
* **New Data Source**: `tencentcloud_container_cluster_instances`

## 1.1.0 (March 9, 2018)

FEATURES:

* **New Resource**: `tencentcloud_eip`
* **New Resource**: `tencentcloud_eip_association`
* **New Data Source**: `tencentcloud_eip`
* **New Resource**: `tencentcloud_nat_gateway`
* **New Resource**: `tencentcloud_dnat`
* **New Data Source**: `tencentcloud_nats`
* **New Resource**: `tencentcloud_cbs_snapshot`
* **New Resource**: `tencentcloud_alb_server_attachment`

## 1.0.0 (January 19, 2018)

FEATURES:

### CVM

RESOURCES:

* instance create
* instance read
* instance update
    * reset instance
    * reset password
    * update instance name
    * update security groups
* instance delete
* key pair create
* key pair read
* key pair delete

DATA SOURCES:

* image read
* instance\_type read
* zone read

### VPC

RESOURCES:

* vpc create
* vpc read
* vpc update (update name)
* vpc delete
* subnet create
* subnet read
* subnet update (update name)
* subnet delete
* security group create
* security group read
* security group update (update name, description)
* security group delete
* security group rule create
* security group rule read
* security group rule delete
* route table create
* route table read
* route table update (update name)
* route table delete
* route entry create
* route entry read
* route entry delete

DATA SOURCES:

* vpc read
* subnet read
* security group read
* route table read

### CBS

RESOURCES:

* storage create
* storage read
* storage update (update name)
* storage attach
* storage detach<|MERGE_RESOLUTION|>--- conflicted
+++ resolved
@@ -1,5 +1,4 @@
-<<<<<<< HEAD
-## 1.40.1 (Unreleased)
+## 1.41.0 (Unreleased)
 
 FEATURES:
 
@@ -12,7 +11,6 @@
 * **New Data Source**: `tencentcloud_sqlserver_readonly_groups`
 * **New Data Source**: `tencentcloud_sqlserver_zone_configs`
 
-=======
 ## 1.40.3 (August 11, 2020)
 
 ENHANCEMENTS:
@@ -36,7 +34,6 @@
 BUG FIXES:
 
 * Resource: `tencentcloud_vpn_connection` fix mulit `security_group_policy` is not supported ([#487](https://github.com/tencentcloudstack/terraform-provider-tencentcloud/issues/487)).
->>>>>>> b38d7786
 
 ## 1.40.0 (July 31, 2020)
 
