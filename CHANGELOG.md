--- conflicted
+++ resolved
@@ -1,4 +1,3 @@
-<<<<<<< HEAD
 ## 1.54.0 (Unreleased)
 
 FEATURES:
@@ -6,8 +5,7 @@
 * **New Resource**: `tencentcloud_kms_key`
 * **New Resource**: `tencentcloud_kms_external_key`
 * **New Data Source**: `tencentcloud_kms_keys` 
-=======
-## 1.53.10 (Unreleased)
+
 ## 1.53.9 (March 19, 2021)
 
 ENHANCEMENTS:
@@ -16,7 +14,6 @@
 * Resource `tencentcloud_cfs_file_system` add `storage_type` to change file service StorageType.
 
 ## 1.53.8 (March 15, 2021)
->>>>>>> 16d18dfd
 
 ENHANCEMENTS:
 
