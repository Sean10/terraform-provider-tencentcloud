<<<<<<< HEAD
## 1.54.0 (Unreleased)

FEATURES:

* **New Resource**: `tencentcloud_kms_key`
* **New Resource**: `tencentcloud_kms_external_key`
* **New Data Source**: `tencentcloud_kms_keys` 

## 1.53.7 (March 09, 2021)
=======
## 1.53.8 (Unreleased)
## 1.53.7 (March 10, 2021)
>>>>>>> f4c15408

ENHANCEMENTS:

* Resource `tencentcloud_kubernetes_node_pool` add `internet_max_bandwidth_out`, `public_ip_assigned` to support internet traffic setting.
* Resource `tencentcloud_instance` remove limit of `data_disk_size`.

## 1.53.6 (March 09, 2021)

ENHANCEMENTS:
* Resource `tencentcloud_eip` support `internet_max_bandwidth_out` modification.
* Resource `tencentcloud_kubernetes_cluster` add `hostname` to support node hostname setting.
* Resource `tencentcloud_kubernetes_scale_worker` add `hostname` to support node hostname setting.

## 1.53.5 (March 01, 2021)

ENHANCEMENTS:

* Resource `tencentcloud_clb_instance` add `internet_charge_type`, `internet_bandwidth_max_out` to support internet traffic setting with OPEN CLB instance.
* Resource `tencentcloud_clb_rule` add `http2_switch` to support HTTP2 protocol setting.
* Resource `tencentcloud_kubernetes_cluster` add `lan_ip` to show node LAN IP.
* Resource `tencentcloud_kubernetes_scale_worker` add `lan_ip` to show node LAN IP.
* Resource `tencentcloud_kubernetes_cluster_attachment` add `state` to show node state.
* Resource `tencentcloud_clb_rule` support certificate modifying.
* Data Source `tencentcloud_clb_instances` add `internet_charge_type`, `internet_bandwidth_max_out`.
* Data Source `tencentcloud_clb_rules` add `http2_switch`.

BUG FIXES:

* Resource: `tencentcloud_clb_attachment` fix bug that attach more than 20 targets will failed.

## 1.53.4 (February 08, 2021)

ENHANCEMENTS:

* Resource `tencentcloud_kubernetes_scale_worker` add `data_disk`, `docker_graph_path` to support advanced instance setting.
* Resource `tencentcloud_instance` add tags to the disks created with the instance.

BUG FIXES:

* Resource: `tencentcloud_kubernetes_cluster_attachment` fix bug that only one extra argument set successfully.
* Resource: `tencentcloud_as_scaling_policy` fix bug that missing required parameters error happened when update metric parameters.

## 1.53.3 (February 02, 2021)

ENHANCEMENTS:

* Data Source `tencentcloud_cbs_storages` add `throughput_performance` to support adding extra performance to the cbs resources.
* Resource `tencentcloud_kubernetes_cluster_attachment` add `hostname` to support setting hostname with the attached instance.

## 1.53.2 (February 01, 2021)

ENHANCEMENTS:

* Resource `tencentcloud_cbs_storage` add `throughput_performance` to support adding extra performance to the cbs resources.

BUG FIXES:

* Resource: `tencentcloud_cos_bucket` fix bug that error happens when applying unsupported logging region.
* Resource: `tencentcloud_as_scaling_policy` fix bug that missing required parameters error happened when update metric parameters.

## 1.53.1 (January 23, 2021)

ENHANCEMENTS:

* Resource `tencentcloud_instance` add `throughput_performance` to support adding extra performance to the data disks.
* Resource `tencentcloud_kubernetes_cluster_attachment` add `file_system`, `auto_format_and_mount` and `mount_target` to support advanced instance setting.
* Resource `tencentcloud_kubernetes_node_pool` add `file_system`, `auto_format_and_mount` and `mount_target` to support advanced instance setting.
* Resource `tencentcloud_kubernetes_node_pool` add `scaling_mode` to support scaling mode setting.
* Resource `tencentcloud_kubernetes` support version upgrade.

BUG FIXES:

* Resource: `tencentcloud_gaap_http_rule` fix bug that exception happens when create more than one rule.

## 1.53.0 (January 15, 2021)

FEATURES:

* **New Resource**: `tencentcloud_ssl_pay_certificate` to support ssl pay certificate.

ENHANCEMENTS:

* Resource `tencentcloud_ccn` add `charge_type` to support billing mode setting.
* Resource `tencentcloud_ccn` add `bandwidth_limit_type` to support the speed limit type setting.
* Resource `tencentcloud_ccn_bandwidth_limit` add `dst_region` to support destination area restriction setting.
* Resource `tencentcloud_cdn_domain` add `range_origin_switch` to support range back to source configuration.
* Resource `tencentcloud_cdn_domain` add `rule_cache` to support advanced path cache configuration.
* Resource `tencentcloud_cdn_domain` add `request_header` to support request header configuration.
* Data Source `tencentcloud_ccn_instances` add `charge_type` to support billing mode.
* Data Source `tencentcloud_ccn_instances` add `bandwidth_limit_type` to support the speed limit type.
* Data Source `tencentcloud_ccn_bandwidth_limit` add `dst_region` to support destination area restriction.
* Data Source `tencentcloud_cdn_domains` add `range_origin_switch` to support range back to source configuration.
* Data Source `tencentcloud_cdn_domains` add `rule_cache` to support advanced path cache configuration.
* Data Source `tencentcloud_cdn_domains` add `request_header` to support request header configuration.

## 1.52.0 (December 28, 2020)

FEATURES:

* **New Resource**: `tencentcloud_kubernetes_node_pool` to support node management.

DEPRECATED:

* Resource: `tencentcloud_kubernetes_as_scaling_group` replaced by `tencentcloud_kubernetes_node_pool`.

## 1.51.1 (December 22, 2020)

ENHANCEMENTS:

* Resource `tencentcloud_kubernetes_cluster_attachment` add `extra_args` to support node extra arguments setting.
* Resource `tencentcloud_cos_bucket` add `log_enbale`, `log_target_bucket` and `log_prefix` to support log status setting.

## 1.51.0 (December 15, 2020)

FEATURES:

* **New Resource**: `tencentcloud_tcr_vpc_attachment`
* **New Data Source**: `tencentcloud_tcr_vpc_attachments` 

ENHANCEMENTS:

* Resource: `tencentcloud_kubernetes_cluster` support `name`, `project_id` and `description` modification.
* Doc: optimize document.

## 1.50.0 (December 08, 2020)

FEATURES:

* **New Resource**: `tencentcloud_address_template`
* **New Resource**: `tencentcloud_address_template_group`
* **New Resource**: `tencentcloud_protocol_template`
* **New Resource**: `tencentcloud_protocol_template_group`
* **New Data Source**: `tencentcloud_address_templates` 
* **New Data Source**: `tencentcloud_address_template_groups` 
* **New Data Source**: `tencentcloud_protocol_templates` 
* **New Data Source**: `tencentcloud_protocol_template_groups` 

ENHANCEMENTS:

* Resource `tencentcloud_sercurity_group_rule` add `address_template` and `protocol_template` to support building new security group rule with resource `tencentcloud_address_template` and `tencentcloud_protocol_template`.
* Doc: optimize document directory.

BUG FIXES:

* Resource: `tencentcloud_cos_bucket` fix bucket name validator.

## 1.49.1 (December 01, 2020)

ENHANCEMENTS:

* Doc: Update directory of document.

## 1.49.0 (November 27, 2020)

FEATURES:

* **New Resource**: `tencentcloud_tcr_instance`
* **New Resource**: `tencentcloud_tcr_token`
* **New Resource**: `tencentcloud_tcr_namespace`
* **New Resource**: `tencentcloud_tcr_repository`
* **New Data Source**: `tencentcloud_tcr_instances` 
* **New Data Source**: `tencentcloud_tcr_tokens` 
* **New Data Source**: `tencentcloud_tcr_namespaces` 
* **New Data Source**: `tencentcloud_tcr_repositories` 
* **New Resource**: `tencentcloud_cos_bucket_policy`

ENHANCEMENTS:

* Resource: `tencentcloud_kubernetes_as_scaling_group` support `max_size` and `min_size` modification.

## 1.48.0 (November 20, 2020)

FEATURES:

* **New Resource**: `tencentcloud_sqlserver_basic_instance`
* **New Data Source**: `tencentcloud_sqlserver_basic_instances` 

ENHANCEMENTS:

* Resource: `tencentcloud_clb_listener` support configure HTTP health check for TCP listener([#539](https://github.com/tencentcloudstack/terraform-provider-tencentcloud/issues/539)).
* Resource: `tencentcloud_clb_listener` add computed argument `target_type`.
* Data Source: `tencentcloud_clb_listeners` support getting HTTP health check config for TCP listener.

DEPRECATED:
* Resource: `tencentcloud_clb_target_group_attachment`: optional argument `targrt_group_id` is no longer supported, replace by `target_group_id`.

## 1.47.0 (November 13, 2020)

ENHANCEMENTS:
* Resource: `tencentcloud_clb_listener` support import.
* Resource: `tencentcloud_clb_listener` add computed argument `listener_id`.
* Resource: `tencentcloud_clb_listener_rule` support import.
* Resource: `tencentcloud_cdn_domain` add example that use COS bucket url as origin.
* Resource: `tencentcloud_sqlserver_instance` add new argument `tags`.
* Resource: `tencentcloud_sqlserver_readonly_instance` add new argument `tags`.
* Resource: `tencentcloud_elasticsearch_instance` support `node_type` and `disk_size` modification.
* Data Source: `tencentcloud_instance_types` add argument `exclude_sold_out` to support filtering sold out instance types. 
* Data Source: `tencentcloud_sqlserver_instances` add new argument `tags`.
* Data Source: `tencentcloud_instance_types` add argument `exclude_sold_out` to support filtering sold out instance types. 

BUG FIXES:

* Resource: `tencentcloud_elasticsearch_instance` fix inconsistent bug.
* Resource: `tencentcloud_redis_instance` fix incorrect number when updating `mem_size`.
* Data Source: `tencentcloud_redis_instances` fix incorrect number for `mem_size`.

## 1.46.4 (November 6, 2020)

BUG FIXES:
* Resource: `tencentcloud_kubernetes_cluster` fix force replacement when updating `docker_graph_path`.

## 1.46.3 (November 6, 2020)

ENHANCEMENTS:
* Resource: `tencentcloud_kubernetes_cluster` add more values with argument `cluster_os` to support linux OS system.

## 1.46.2 (November 5, 2020)

ENHANCEMENTS:

* Resource: `tencentcloud_kubernetes_cluster` add new argument `kube_config`.
* Resource: `tencentcloud_kubernetes_cluster` add value `tlinux2.4x86_64` with argument `cluster_os` to support linux OS system.
* Resource: `tencentcloud_kubernetes_cluster` add new argument `mount_target` to support set disk mount path.
* Resource: `tencentcloud_kubernetes_cluster` add new argument `docker_graph_path` to support set docker graph path.
* Resource: `tencentcloud_clb_redirection` add new argument `delete_all_auto_rewirte` to delete all auto-associated redirection when destroying the resource.
* Resource: `tencentcloud_kubernetes_scale_worker` add new argument `labels` to support scale worker labels.
* Data Source: `tencentcloud_kubernetes_clusters` add new argument `kube_config`.
* Data Source: `tencentcloud_availability_regions` support getting local region info by setting argument `name` with value `default`.
* Docs: update argument description.

BUG FIXES:

* Resource: `tencentcloud_clb_redirection` fix inconsistent bug when creating more than one auto redirection.
* Resource: `tencentcloud_redis_instance` fix updating issue when redis `type_id` is set `5`.

## 1.46.1 (October 29, 2020)

ENHANCEMENTS:

* Resource: `tencentcloud_cos_bucket` add new argument `cos_bucket_url`.
* Resource: `tencentcloud_nat_gateway` add new argument `tags`.
* Resource: `tencentcloud_postgresql_instance` add new argument `tags`.
* Data Source: `tencentcloud_cos_buckets` add new argument `cos_bucket_url`.
* Data Source: `tencentcloud_nat_gateways` add new argument `tags`.
* Data Source: `tencentcloud_postgresql_instances` add new argument `tags`.

## 1.46.0 (October 26, 2020)

FEATURES:

* **New Resource**: `tencentcloud_api_gateway_api`
* **New Resource**: `tencentcloud_api_gateway_service`
* **New Resource**: `tencentcloud_api_gateway_custom_domain`
* **New Resource**: `tencentcloud_api_gateway_usage_plan`
* **New Resource**: `tencentcloud_api_gateway_usage_plan_attachment`
* **New Resource**: `tencentcloud_api_gateway_ip_strategy`
* **New Resource**: `tencentcloud_api_gateway_strategy_attachment`
* **New Resource**: `tencentcloud_api_gateway_api_key`
* **New Resource**: `tencentcloud_api_gateway_api_key_attachment`
* **New Resource**: `tencentcloud_api_gateway_service_release`
* **New Data Source**: `tencentcloud_api_gateway_apis` 
* **New Data Source**: `tencentcloud_api_gateway_services` 
* **New Data Source**: `tencentcloud_api_gateway_throttling_apis` 
* **New Data Source**: `tencentcloud_api_gateway_throttling_services` 
* **New Data Source**: `tencentcloud_api_gateway_usage_plans`
* **New Data Source**: `tencentcloud_api_gateway_ip_strategies`
* **New Data Source**: `tencentcloud_api_gateway_customer_domains`
* **New Data Source**: `tencentcloud_api_gateway_usage_plan_environments`
* **New Data Source**: `tencentcloud_api_gateway_api_keys`

## 1.45.3 (October 21, 2020)

BUG FIXES:

* Resource: `tencentcloud_sqlserver_instance` Fix the error of releasing associated resources when destroying sqlserver postpaid instance.
* Resource: `tencentcloud_sqlserver_readonly_instance` Fix the bug that the instance cannot be recycled when destroying sqlserver postpaid instance.
* Resource: `tencentcloud_clb_instance` fix force new when updating tags.
* Resource: `tencentcloud_redis_backup_config` fix doc issues.
* Resource: `tencentcloud_instance` fix `keep_image_login` force new issue when updating terraform version.
* Resource: `tencentcloud_clb_instance` fix tag creation bug.

## 1.45.2 (October 19, 2020)

BUG FIXES:
* Resource: `tencentcloud_mysql_instance` fix creating prepaid instance error.

## 1.45.1 (October 16, 2020)

ENHANCEMENTS:

* Resource: `tencentcloud_clb_target_group_instance_attachment` update doc.
* Resource: `tencentcloud_clb_target_group_attachment` update doc.

## 1.45.0 (October 15, 2020)

FEATURES:

* **New Resource**: `tencentcloud_clb_target_group_attachment`
* **New Resource**: `tencentcloud_clb_target_group`
* **New Resource**: `tencentcloud_clb_target_group_instance_attachment`
* **New Resource**: `tencentcloud_sqlserver_publish_subscribe`
* **New Resource**: `tencentcloud_vod_adaptive_dynamic_streaming_template`
* **New Resource**: `tencentcloud_vod_procedure_template`
* **New Resource**: `tencentcloud_vod_snapshot_by_time_offset_template`
* **New Resource**: `tencentcloud_vod_image_sprite_template`
* **New Resource**: `tencentcloud_vod_super_player_config`
* **New Data Source**: `tencentcloud_clb_target_groups`
* **New Data Source**: `tencentcloud_sqlserver_publish_subscribes` 
* **New Data Source**: `tencentcloud_vod_adaptive_dynamic_streaming_templates`
* **New Data Source**: `tencentcloud_vod_image_sprite_templates`
* **New Data Source**: `tencentcloud_vod_procedure_templates`
* **New Data Source**: `tencentcloud_vod_snapshot_by_time_offset_templates`
* **New Data Source**: `tencentcloud_vod_super_player_configs`

ENHANCEMENTS:

* Resource: `tencentcloud_clb_listener_rule` add new argument `target_type` to support backend target type with rule.
* Resource: `tencentcloud_mysql_instance` modify argument `engine_version` to support mysql 8.0.
* Resource: `tencentcloud_clb_listener_rule` add new argument `forward_type` to support backend protocol([#522](https://github.com/tencentcloudstack/terraform-provider-tencentcloud/issues/522)).
* Resource: `tencentcloud_instance` add new argument `keep_image_login` to support keeping image login.
* Resource: `tencentcloud_kubernetes_cluster` add new argument `extra_args` to support Kubelet.
* Resource: `tencentcloud_kubernetes_scale_worker` add new argument `extra_args` to support Kubelet.
* Resource: `tencentcloud_kubernetes_as_scaling_group` add new argument `extra_args` to support Kubelet.

## 1.44.0 (September 25, 2020)

FEATURES:

* **New Resource**: `tencentcloud_cynosdb_cluster`
* **New Resource**: `tencentcloud_cynosdb_readonly_instance`.
* **New Data Source**: `tencentcloud_cynosdb_clusters`
* **New Data Source**: `tencentcloud_cynosdb_readonly_instances`.

ENHANCEMENTS:

* Resource: `tencentcloud_mongodb_standby_instance` change example type to `POSTPAID`.
* Resource: `tencentcloud_instance` add new argument `encrypt` to support data disk with encrypt.
* Resource: `tencentcloud_elasticsearch` add new argument `encrypt` to support disk with encrypt.
* Resource: `tencentcloud_kubernetes_cluster` add new argument `cam_role_name` to support authorization with instances.

## 1.43.0 (September 18, 2020)

FEATURES:

* **New Resource**: `tencentcloud_image`
* **New Resource**: `tencentcloud_audit`
* **New Data Source**: `tencentcloud_audits` 
* **New Data Source**: `tencentcloud_audit_cos_regions`
* **New Data Source**: `tencentcloud_audit_key_alias`

ENHANCEMENTS:

* Resource: `tencentcloud_instance` add new argument `data_disk_snapshot_id` to support data disk with `SnapshotId`([#469](https://github.com/tencentcloudstack/terraform-provider-tencentcloud/issues/469))
* Data Source: `tencentcloud_instances` support filter by tags.

## 1.42.2 (September 14, 2020)

BUG FIXES:
* Resource: `tencentcloud_instance` fix `key_name` update error([#515](https://github.com/tencentcloudstack/terraform-provider-tencentcloud/issues/515)).

## 1.42.1 (September 10, 2020)

BUG FIXES:

* Resource: `tencentcloud_mongodb_instance` Fix the error of releasing associated resources when destroying mongodb postpaid instance.
* Resource: `tencentcloud_mongodb_sharding_instance` Fix the error of releasing associated resources when destroying mongodb postpaid sharding instance.
* Resource: `tencentcloud_mongodb_standby_instance` Fix the error of releasing associated resources when destroying mongodb postpaid standby instance.

## 1.42.0 (September 8, 2020)

FEATURES:

* **New Resource**: `tencentcloud_ckafka_topic`
* **New Data Source**: `tencentcloud_ckafka_topics` 

ENHANCEMENTS:

* Doc: optimize document directory.
* Resource: `tencentcloud_mongodb_instance`, `tencentcloud_mongodb_sharding_instance` and `tencentcloud_mongodb_standby_instance` remove system reserved tag `project`.

## 1.41.3 (September 3, 2020)

ENHANCEMENTS:

* Resource: `tencentcloud_vpc_acl_attachment` perfect example field `subnet_ids` to `subnet_id`([#505](https://github.com/tencentcloudstack/terraform-provider-tencentcloud/issues/505)).
* Resource: `tencentcloud_cbs_storage_attachment` support import.
* Resource: `tencentcloud_eip_association` support import.
* Resource: `tencentcloud_route_table_entry` support import.
* Resource: `tencentcloud_acl_attachment` support import.

## 1.41.2 (August 28, 2020)

BUG FIXES:
* Resource: `tencentcloud_vpn_connection` fix `security_group_policy` update issue when apply repeatedly.
* Resource: `tencentcloud_vpn_connection` fix inconsistent state when deleted on console.

## 1.41.1 (August 27, 2020)

BUG FIXES:

* Resource: `tencentcloud_vpn_gateway` fix force new issue when apply repeatedly.
* Resource: `tencentcloud_vpn_connection` fix force new issue when apply repeatedly.
* Resource: `tencentcloud_instance` support for adjusting `internet_max_bandwidth_out` without forceNew when attribute `internet_charge_type` within `TRAFFIC_POSTPAID_BY_HOUR`,`BANDWIDTH_POSTPAID_BY_HOUR`,`BANDWIDTH_PACKAGE` ([#498](https://github.com/tencentcloudstack/terraform-provider-tencentcloud/issues/498)).

## 1.41.0 (August 17, 2020)

FEATURES:

* **New Resource**: `tencentcloud_sqlserver_instance`
* **New Resource**: `tencentcloud_sqlserver_readonly_instance`
* **New Resource**: `tencentcloud_sqlserver_db`
* **New Resource**: `tencentcloud_sqlserver_account`
* **New Resource**: `tencentcloud_sqlserver_db_account_attachment`
* **New Resource**: `tencentcloud_vpc_acl`
* **New Resource**: `tencentcloud_vpc_acl_attachment`
* **New Resource**: `tencentcloud_ckafka_acl`
* **New Resource**: `tencentcloud_ckafka_user`
* **New Data Source**: `tencentcloud_sqlserver_instance`
* **New Data Source**: `tencentcloud_sqlserver_readonly_groups`
* **New Data Source**: `tencentcloud_vpc_acls`
* **New Data Source**: `tencentcloud_ckafka_acls`
* **New Data Source**: `tencentcloud_ckafka_users`

DEPRECATED:

* Data Source: `tencentcloud_cdn_domains` optional argument `offset` is no longer supported.

ENHANCEMENTS:

* Resource: `tencentcloud_mongodb_instance`, `tencentcloud_mongodb_sharding_instance` and `tencentcloud_mongodb_standby_instance` remove spec update validation.

## 1.40.3 (August 11, 2020)

ENHANCEMENTS:

* Data Source: `tencentcloud_kubernetes_clusters`add new attributes `cluster_as_enabled`,`node_name_type`,`cluster_extra_args`,`network_type`,`is_non_static_ip_mode`,`kube_proxy_mode`,`service_cidr`,`eni_subnet_ids`,`claim_expired_seconds` and `deletion_protection`.

BUG FIXES:

* Resource: `tencentcloud_vpn_gateway` fix creation of instance when `vpc_id` is specified.
* Resource: `tencentcloud_vpn_connection` fix creation of instance when `vpc_id` is specified.
* Resource: `tencentcloud_instance` fix `internet_charge_type` inconsistency when public ip is not allocated.

## 1.40.2 (August 08, 2020)

BUG FIXES:

* Resource: `tencentcloud_instance` fix accidentally fail to delete prepaid instance ([#485](https://github.com/tencentcloudstack/terraform-provider-tencentcloud/issues/485)).

## 1.40.1 (August 05, 2020)

BUG FIXES:

* Resource: `tencentcloud_vpn_connection` fix mulit `security_group_policy` is not supported ([#487](https://github.com/tencentcloudstack/terraform-provider-tencentcloud/issues/487)).

## 1.40.0 (July 31, 2020)

FEATURES:

* **New Resource**: `tencentcloud_mongodb_standby_instance`

ENHANCEMENTS:

* Resource: `tencentcloud_gaap_http_rule` argument `realservers` now is optional.
* Resource: `tencentcloud_kubernetes_cluster` supports multiple `availability_zone`.
* Data Source: `tencentcloud_mongodb_instances` add new argument `charge_type` and `auto_renew_flag` to support prepaid type.
* Resource: `tencentcloud_mongodb_instance` supports prepaid type, new mongodb SDK version `2019-07-25` and standby instance.
* Resource: `tencentcloud_mongodb_sharding_instance` supports prepaid type, new mongodb SDK version `2019-07-25` and standby instance.
* Resource: `tencentcloud_security_group_lite_rule` refine update process and doc.

BUG FIXES:

* Resource: `tencentcloud_instance` fix set `key_name` error.

## 1.39.0 (July 18, 2020)

ENHANCEMENTS:

* upgrade terraform 0.13
* update readme to new repository

## 1.38.3 (July 13, 2020)

ENHANCEMENTS:

* Data Source: `tencentcloud_images` supports list of snapshots.
* Resource: `tencentcloud_kubernetes_cluster_attachment` add new argument `worker_config` to support config with existing instances.
* Resource: `tencentcloud_ccn` add new argument `tags` to support tags settings.
* Resource: `tencentcloud_cfs_file_system` add new argument `tags` to support tags settings.

BUG FIXES:

* Resource: `tencentcloud_gaap_layer4_listener` fix error InvalidParameter when destroy resource.
* Resource: `tencentcloud_gaap_layer7_listener` fix error InvalidParameter when destroy resource.
* Resource: `tencentcloud_cdn_domain` fix incorrect setting `server_certificate_config`, `client_certificate_config` caused the program to crash.

## 1.38.2 (July 03, 2020)

BUG FIXES:

* Resource: `tencentcloud_instance` fix `allocate_public_ip` inconsistency when eip is attached to the cvm.
* Resource: `tencentcloud_mysql_instance` fix auto-forcenew on `charge_type` and `pay_type` when upgrading terraform version. ([#459](https://github.com/tencentcloudstack/terraform-provider-tencentcloud/pull/459)).

## 1.38.1 (June 30, 2020)

BUG FIXES:

* Resource: `tencentcloud_cos_bucket` fix creation failure.

## 1.38.0 (June 29, 2020)

FEATURES:

* **New Data Source**: `tencentcloud_cdn_domains`

BUG FIXES:

* Resource: `tencentcloud_gaap_http_domain` fix a condition for setting client certificate ids([#454](https://github.com/tencentcloudstack/terraform-provider-tencentcloud/pull/454)).

## 1.37.0 (June 23, 2020)

FEATURES:
* **New Resource**: `tencentcloud_postgresql_instance`
* **New Data Source**: `tencentcloud_postgresql_instances`
* **New Data Source**: `tencentcloud_postgresql_speccodes`
* **New Data Source**: `tencentcloud_sqlserver_zone_config`

ENHANCEMENTS:

* Resource: `tencentcloud_mongodb_instance` support more machine type.

## 1.36.1 (June 12, 2020)

ENHANCEMENTS:

* Resource: `tencentcloud_kubernetes_cluster` add new argument `labels`.
* Resource: `tencentcloud_kubernetes_as_scaling_group` add new argument `labels`.
* Resource: `tencentcloud_cos_bucket` add new arguments `encryption_algorithm` and `versioning_enable`.

## 1.36.0 (June 08, 2020)

FEATURES:

* **New Data Source**: `tencentcloud_availability_regions`

ENHANCEMENTS: 

* Data Source: `tencentcloud_redis_instances` add new argument `charge_type` to support prepaid type.
* Resource: `tencentcloud_redis_instance` add new argument `charge_type`, `prepaid_period` and `force_delete` to support prepaid type.
* Resource: `tencentcloud_mysql_instance` add new argument `force_delete` to support soft deletion.
* Resource: `tencentcloud_mysql_readonly_instance` add new argument `force_delete` to support soft deletion.

BUG FIXES:

* Resource: `tencentcloud_instance` fix `allocate_public_ip` inconsistency when eip is attached to the cvm.

DEPRECATED:
* Data Source: `tencentcloud_mysql_instances`: optional argument `pay_type` is no longer supported, replace by `charge_type`.
* Resource: `tencentcloud_mysql_instance`: optional arguments `pay_type` and `period` are no longer supported, replace by `charge_type` and `prepaid_period`.
* Resource: `tencentcloud_mysql_readonly_instance`: optional arguments `pay_type` and `period` are no longer supported, replace by `charge_type` and `prepaid_period`.
* Resource: `tencentcloud_tcaplus_group` replace by `tencentcloud_tcaplus_tablegroup`
* Data Source: `tencentcloud_tcaplus_groups` replace by `tencentcloud_tcaplus_tablegroups`
* Resource: `tencentcloud_tcaplus_tablegroup`,`tencentcloud_tcaplus_idl` and `tencentcloud_tcaplus_table`  arguments `group_id`/`group_name`  replace by `tablegroup_id`/`tablegroup_name`
* Data Source: `tencentcloud_tcaplus_groups`,`tencentcloud_tcaplus_idls` and `tencentcloud_tcaplus_tables` arguments `group_id`/`group_name`  replace by `tablegroup_id`/`tablegroup_name`

## 1.35.1 (June 02, 2020)

ENHANCEMENTS: 

* Resource: `tencentcloud_as_scaling_config`, `tencentcloud_eip` and `tencentcloud_kubernetes_cluster` remove the validate function of `internet_max_bandwidth_out`.
* Resource: `tencentcloud_vpn_gateway` update available value of `bandwidth`.

## 1.35.0 (June 01, 2020)

FEATURES:

* **New Data Source**: `tencentcloud_elasticsearch_instances`
* **New Resource**: `tencentcloud_elasticsearch_instance`

## 1.34.0 (May 28, 2020)

ENHANCEMENTS: 

* upgrade terraform-plugin-sdk

## 1.33.2 (May 25, 2020)

DEPRECATED:
* Data Source: `tencentcloud_tcaplus_applications` replace by `tencentcloud_tcaplus_clusters`,optional arguments `app_id` and `app_name` are no longer supported, replace by `cluster_id` and `cluster_name`
* Data Source: `tencentcloud_tcaplus_zones` replace by `tencentcloud_tcaplus_groups`,optional arguments `app_id`,`zone_id` and `zone_name` are no longer supported, replace by `cluster_id`,`group_id` and `cluster_name`
* Data Source: `tencentcloud_tcaplus_tables` optional arguments `app_id` and `zone_id` are no longer supported, replace by `cluster_id` and `group_id`
* Data Source: `tencentcloud_tcaplus_idls`: optional argument `app_id` is no longer supported, replace by `cluster_id`.
* Resource: `tencentcloud_tcaplus_application` replace by `tencentcloud_tcaplus_cluster`,input argument `app_name` is no longer supported, replace by `cluster_name`
* Resource: `tencentcloud_tcaplus_zone` replace by `tencentcloud_tcaplus_group`, input arguments `app_id` and `zone_name` are no longer supported, replace by `cluster_id` and `group_name`
* Resource: `tencentcloud_tcaplus_idl` input arguments `app_id` and `zone_id` are no longer supported, replace by `cluster_id` and `group_id`
* Resource: `tencentcloud_tcaplus_table` input arguments `app_id`and `zone_id` are no longer supported, replace by `cluster_id` and `group_id`
* Resource: `tencentcloud_redis_instance`: optional argument `type` is no longer supported, replace by `type_id`.
* Data Source: `tencentcloud_redis_instances`: output argument `type` is no longer supported, replace by `type_id`.
* Data Source: `tencentcloud_redis_zone_config`: output argument `type` is no longer supported, replace by `type_id`.

## 1.33.1 (May 22, 2020)

ENHANCEMENTS: 

* Data Source: `tencentcloud_redis_instances` add new argument `type_id`, `redis_shard_num`, `redis_replicas_num`
* Data Source: `tencentcloud_redis_zone_config` add output argument `type_id` and new output argument `type_id`, `redis_shard_nums`, `redis_replicas_nums`
* Data Source: `tencentcloud_ccn_instances` add new type `VPNGW` for field `instance_type`
* Data Source: `tencentcloud_vpn_gateways` add new type `CCN` for field `type`
* Resource: `tencentcloud_redis_instance` add new argument `type_id`, `redis_shard_num`, `redis_replicas_num`
* Resource: `tencentcloud_ccn_attachment` add new type `CNN_INSTANCE_TYPE_VPNGW` for field `instance_type`
* Resource: `tencentcloud_vpn_gateway` add new type `CCN` for field `type`

BUG FIXES:

* Resource: `tencentcloud_cdn_domain` fix `https_config` inconsistency after apply([#413](https://github.com/tencentcloudstack/terraform-provider-tencentcloud/issues/413)).

DEPRECATED:

* Resource: `tencentcloud_redis_instance`: optional argument `type` is no longer supported, replace by `type_id`.
* Data Source: `tencentcloud_redis_instances`: output argument `type` is no longer supported, replace by `type_id`.
* Data Source: `tencentcloud_redis_zone_config`: output argument `type` is no longer supported, replace by `type_id`.

## 1.33.0 (May 18, 2020)

FEATURES:

* **New Data Source**: `tencentcloud_monitor_policy_conditions`
* **New Data Source**: `tencentcloud_monitor_data`
* **New Data Source**: `tencentcloud_monitor_product_event`
* **New Data Source**: `tencentcloud_monitor_binding_objects`
* **New Data Source**: `tencentcloud_monitor_policy_groups`
* **New Data Source**: `tencentcloud_monitor_product_namespace`
* **New Resource**: `tencentcloud_monitor_policy_group`
* **New Resource**: `tencentcloud_monitor_binding_object`
* **New Resource**: `tencentcloud_monitor_binding_receiver`

ENHANCEMENTS: 

* Data Source: `tencentcloud_instances` add new output argument `instance_charge_type_prepaid_renew_flag`.
* Data Source: `tencentcloud_cbs_storages` add new output argument `prepaid_renew_flag`.
* Data Source: `tencentcloud_cbs_storages` add new output argument `charge_type`.
* Resource: `tencentcloud_instance` support update with argument `instance_charge_type_prepaid_renew_flag`.
* Resource: `tencentcloud_cbs_storage` add new argument `force_delete`.
* Resource: `tencentcloud_cbs_storage` add new argument `charge_type`.
* Resource: `tencentcloud_cbs_storage` add new argument `prepaid_renew_flag`.
* Resource: `tencentcloud_cdn_domain` add new argument `full_url_cache`([#405](https://github.com/tencentcloudstack/terraform-provider-tencentcloud/issues/405)).

DEPRECATED:

* Resource: `tencentcloud_cbs_storage`: optional argument `period` is no longer supported.

## 1.32.1 (April 30, 2020)

ENHANCEMENTS: 

* Resource: `tencentcloud_ccn_attachment` add new argument `ccn_uin`.
* Resource: `tencentcloud_instance` add new argument `force_delete`.

BUG FIXES:

* Resource: `tencentcloud_scf_function` fix update `zip_file`.

## 1.32.0 (April 20, 2020)

FEATURES:

* **New Resource**: `tencentcloud_kubernetes_cluster_attachment`([#285](https://github.com/tencentcloudstack/terraform-provider-tencentcloud/issues/285)).

ENHANCEMENTS: 

* Resource: `tencentcloud_cdn_domain` add new attribute `cname`([#395](https://github.com/tencentcloudstack/terraform-provider-tencentcloud/issues/395)).

BUG FIXES:

* Resource: `tencentcloud_cos_bucket_object` mark the object as destroyed when the object not exist.

## 1.31.2 (April 17, 2020)

ENHANCEMENTS: 

* Resource: `tencentcloud_cbs_storage` support modify `tags`.

## 1.31.1 (April 14, 2020)

BUG FIXES: 

* Resource: `tencentcloud_keypair` fix bug when trying to destroy resources containing CVM and key pair([#375](https://github.com/tencentcloudstack/terraform-provider-tencentcloud/issues/375)).
* Resource: `tencentcloud_clb_attachment` fix bug when trying to destroy multiple attachments in the array. 
* Resource: `tencentcloud_cam_group_membership` fix bug when trying to destroy multiple users in the array. 

ENHANCEMENTS:

* Resource: `tencentcloud_mysql_account` add new argument `host`([#372](https://github.com/tencentcloudstack/terraform-provider-tencentcloud/issues/372)).
* Resource: `tencentcloud_mysql_account_privilege` add new argument `account_host`([#372](https://github.com/tencentcloudstack/terraform-provider-tencentcloud/issues/372)).
* Resource: `tencentcloud_mysql_privilege` add new argument `account_host`([#372](https://github.com/tencentcloudstack/terraform-provider-tencentcloud/issues/372)).
* Resource: `tencentcloud_mysql_readonly_instance` check master monitor data before create([#379](https://github.com/tencentcloudstack/terraform-provider-tencentcloud/issues/379)).
* Resource: `tencentcloud_tcaplus_application` remove the pull password from server. 
* Resource: `tencentcloud_instance` support import `allocate_public_ip`([#382](https://github.com/tencentcloudstack/terraform-provider-tencentcloud/issues/382)).
* Resource: `tencentcloud_redis_instance` add two redis types.
* Data Source: `tencentcloud_vpc_instances` add new argument `cidr_block`,`tag_key` ([#378](https://github.com/tencentcloudstack/terraform-provider-tencentcloud/issues/378)).
* Data Source: `tencentcloud_vpc_route_tables` add new argument `tag_key`,`vpc_id`,`association_main` ([#378](https://github.com/tencentcloudstack/terraform-provider-tencentcloud/issues/378)).
* Data Source: `tencentcloud_vpc_subnets` add new argument `cidr_block`,`tag_key`,`is_remote_vpc_snat` ([#378](https://github.com/tencentcloudstack/terraform-provider-tencentcloud/issues/378)).
* Data Source: `tencentcloud_mysql_zone_config` and `tencentcloud_redis_zone_config` remove region check.

## 1.31.0 (April 07, 2020)

FEATURES:

* **New Resource**: `tencentcloud_cdn_domain`

ENHANCEMENTS:

* Data Source: `tencentcloud_cam_users` add new argument `user_id`.
* Resource: `tencentcloud_vpc` add retry logic.

BUG FIXES: 

* Resource: `tencentcloud_instance` fix timeout error when modify password.

## 1.30.7 (March 31, 2020)

BUG FIXES: 

* Resource: `tencentcloud_kubernetes_as_scaling_group` set a value to argument `key_ids` cause error .

## 1.30.6 (March 30, 2020)

ENHANCEMENTS:

* Resource: `tencentcloud_tcaplus_idl` add new argument `zone_id`. 
* Resource: `tencentcloud_cam_user` add new argument `force_delete`.([#354](https://github.com/tencentcloudstack/terraform-provider-tencentcloud/issues/354))
* Data Source: `tencentcloud_vpc_subnets` add new argument `vpc_id`. 

## 1.30.5 (March 19, 2020)

BUG FIXES: 

* Resource: `tencentcloud_key_pair` will be replaced when `public_key` contains comment.
* Resource: `tencentcloud_scf_function` upload local file error.

ENHANCEMENTS:

* Resource: `tencentcloud_scf_function` runtime support nodejs8.9 and nodejs10.15. 

## 1.30.4 (March 10, 2020)

BUG FIXES:

* Resource: `tencentcloud_cam_policy` fix read nil issue when the resource is not exist.([#344](https://github.com/tencentcloudstack/terraform-provider-tencentcloud/issues/#344)).
* Resource: `tencentcloud_key_pair` will be replaced when the end of `public_key` contains spaces([#343](https://github.com/tencentcloudstack/terraform-provider-tencentcloud/issues/343)).
* Resource: `tencentcloud_scf_function` fix trigger does not support cos_region.

ENHANCEMENTS:

* Resource: `tencentcloud_kubernetes_cluster` add new attributes `cluster_os_type`,`cluster_internet`,`cluster_intranet`,`managed_cluster_internet_security_policies` and `cluster_intranet_subnet_id`.


## 1.30.3 (February 24, 2020)

BUG FIXES:

* Resource: `tencentcloud_instance` fix that classic network does not support([#339](https://github.com/tencentcloudstack/terraform-provider-tencentcloud/issues/339)).

## 1.30.2 (February 17, 2020)

ENHANCEMENTS:

* Data Source: `tencentcloud_cam_policies` add new attribute `policy_id`.
* Data Source: `tencentcloud_cam_groups` add new attribute `group_id`.

## 1.30.1 (January 21, 2020)

BUG FIXES:

* Resource: `tencentcloud_dnat` fix `elastic_port` and `internal_port` type error.
* Resource: `tencentcloud_vpn_gateway` fix `state` type error.
* Resource: `tencentcloud_dayu_ddos_policy` fix that `white_ips` and `black_ips` can not be updated.
* Resource: `tencentcloud_dayu_l4_rule` fix that rule parameters can not be updated.

ENHANCEMENTS:

* Data Source: `tencentcloud_key_pairs` support regular expression search by name.

## 1.30.0 (January 14, 2020)

FEATURES:

* **New Data Source**: `tencentcloud_dayu_cc_http_policies`
* **New Data Source**: `tencentcloud_dayu_cc_https_policies`
* **New Data Source**: `tencentcloud_dayu_ddos_policies`
* **New Data Source**: `tencentcloud_dayu_ddos_policy_attachments`
* **New Data Source**: `tencentcloud_dayu_ddos_policy_cases`
* **New Data Source**: `tencentcloud_dayu_l4_rules`
* **New Data Source**: `tencentcloud_dayu_l7_rules`
* **New Resource**: `tencentcloud_dayu_cc_http_policy`
* **New Resource**: `tencentcloud_dayu_cc_https_policy`
* **New Resource**: `tencentcloud_dayu_ddos_policy`
* **New Resource**: `tencentcloud_dayu_ddos_policy_attachment`
* **New Resource**: `tencentcloud_dayu_ddos_policy_case`
* **New Resource**: `tencentcloud_dayu_l4_rule`
* **New Resource**: `tencentcloud_dayu_l7_rule`

BUG FIXES:

* gaap: optimize gaap describe: when describe resource by id but get more than 1 resources, return error directly instead of using the first result 
* Resource: `tencentcloud_eni_attachment` fix detach may failed.
* Resource: `tencentcloud_instance` remove the tag that be added by as attachment automatically([#300](https://github.com/tencentcloudstack/terraform-provider-tencentcloud/issues/300)).
* Resource: `tencentcloud_clb_listener` fix `sni_switch` type error([#297](https://github.com/tencentcloudstack/terraform-provider-tencentcloud/issues/297)).
* Resource: `tencentcloud_vpn_gateway` shows argument `prepaid_renew_flag` has changed when applied again([#298](https://github.com/tencentcloudstack/terraform-provider-tencentcloud/issues/298)).
* Resource: `tencentcloud_clb_instance` fix the bug that instance id is not set in state file([#303](https://github.com/tencentcloudstack/terraform-provider-tencentcloud/issues/303)).
* Resource: `tencentcloud_vpn_gateway` that is postpaid charge type cannot be deleted normally([#312](https://github.com/tencentcloudstack/terraform-provider-tencentcloud/issues/312)).
* Resource: `tencentcloud_vpn_gateway` add `InternalError` SDK error to triggering the retry process.
* Resource: `tencentcloud_vpn_gateway` fix read nil issue when the resource is not exist.
* Resource: `tencentcloud_clb_listener_rule` fix unclear error message of SSL type error.
* Resource: `tencentcloud_ha_vip_attachment` fix read nil issue when the resource is not exist.
* Data Source: `tencentcloud_security_group` fix `project_id` type error.
* Data Source: `tencentcloud_security_groups` fix `project_id` filter not works([#303](https://github.com/tencentcloudstack/terraform-provider-tencentcloud/issues/314)).

## 1.29.0 (January 06, 2020)

FEATURES:

* **New Data Source**: `tencentcloud_gaap_domain_error_pages`
* **New Resource**: `tencentcloud_gaap_domain_error_page`

ENHANCEMENTS:
* Data Source: `tencentcloud_vpc_instances` add new optional argument `is_default`.
* Data Source: `tencentcloud_vpc_subnets` add new optional argument `availability_zone`,`is_default`.

BUG FIXES:
* Resource: `tencentcloud_redis_instance` field security_groups are id list, not name list([#291](https://github.com/tencentcloudstack/terraform-provider-tencentcloud/issues/291)).

## 1.28.0 (December 25, 2019)

FEATURES:

* **New Data Source**: `tencentcloud_cbs_snapshot_policies`
* **New Resource**: `tencentcloud_cbs_snapshot_policy_attachment`

ENHANCEMENTS:

* doc: rewrite website index
* Resource: `tencentcloud_instance` support modifying instance type([#251](https://github.com/tencentcloudstack/terraform-provider-tencentcloud/issues/251)).
* Resource: `tencentcloud_gaap_http_domain` add new optional argument `realserver_certificate_ids`.
* Data Source: `tencentcloud_gaap_http_domains` add new output argument `realserver_certificate_ids`.

DEPRECATED:

* Resource: `tencentcloud_gaap_http_domain`: optional argument `realserver_certificate_id` is no longer supported.
* Data Source: `tencentcloud_gaap_http_domains`: output argument `realserver_certificate_id` is no longer supported.

## 1.27.0 (December 17, 2019)

FEATURES:

* **New Data Source**: `tencentcloud_tcaplus_applications`
* **New Data Source**: `tencentcloud_tcaplus_zones`
* **New Data Source**: `tencentcloud_tcaplus_tables`
* **New Data Source**: `tencentcloud_tcaplus_idls`
* **New Resource**: `tencentcloud_tcaplus_application`
* **New Resource**: `tencentcloud_tcaplus_zone`
* **New Resource**: `tencentcloud_tcaplus_idl`
* **New Resource**: `tencentcloud_tcaplus_table`

ENHANCEMENTS:

* Resource: `tencentcloud_mongodb_instance` support more instance type([#241](https://github.com/tencentcloudstack/terraform-provider-tencentcloud/issues/241)).
* Resource: `tencentcloud_kubernetes_cluster` support more instance type([#237](https://github.com/tencentcloudstack/terraform-provider-tencentcloud/issues/237)).

BUG FIXES:

* Fix bug that resource `tencentcloud_instance` delete error when instance launch failed.
* Fix bug that resource `tencentcloud_security_group` read error when response is InternalError.
* Fix bug that the type of `cluster_type` is wrong in data source `tencentcloud_mongodb_instances`([#242](https://github.com/tencentcloudstack/terraform-provider-tencentcloud/issues/242)).
* Fix bug that resource `tencentcloud_eip` unattach error([#233](https://github.com/tencentcloudstack/terraform-provider-tencentcloud/issues/233)).
* Fix bug that terraform read nil attachment resource when the attached resource of attachment resource is removed of resource CLB and CAM.
* Fix doc example error of resource `tencentcloud_nat_gateway`.

DEPRECATED:

* Resource: `tencentcloud_eip`: optional argument `applicable_for_clb` is no longer supported.

## 1.26.0 (December 09, 2019)

FEATURES:

* **New Resource**: `tencentcloud_mysql_privilege`([#223](https://github.com/tencentcloudstack/terraform-provider-tencentcloud/issues/223)).
* **New Resource**: `tencentcloud_kubernetes_as_scaling_group`([#202](https://github.com/tencentcloudstack/terraform-provider-tencentcloud/issues/202)).

ENHANCEMENTS:

* Resource: `tencentcloud_gaap_layer4_listener` support import.
* Resource: `tencentcloud_gaap_http_rule` support import.
* Resource: `tencentcloud_gaap_security_rule` support import.
* Resource: `tencentcloud_gaap_http_domain` add new optional argument `client_certificate_ids`.
* Resource: `tencentcloud_gaap_layer7_listener` add new optional argument `client_certificate_ids`.
* Data Source: `tencentcloud_gaap_http_domains` add new output argument `client_certificate_ids`.
* Data Source: `tencentcloud_gaap_layer7_listeners` add new output argument `client_certificate_ids`.

DEPRECATED:

* Resource: `tencentcloud_gaap_http_domain`: optional argument `client_certificate_id` is no longer supported.
* Resource: `tencentcloud_gaap_layer7_listener`: optional argument `client_certificate_id` is no longer supported.
* Resource: `tencentcloud_mysql_account_privilege` replaced by `tencentcloud_mysql_privilege`.
* Data Source: `tencentcloud_gaap_http_domains`: output argument `client_certificate_id` is no longer supported.
* Data Source: `tencentcloud_gaap_layer7_listeners`: output argument `client_certificate_id` is no longer supported.

BUG FIXES:

* Fix bug that resource `tencentcloud_clb_listener` 's unchangeable `health_check_switch`([#235](https://github.com/tencentcloudstack/terraform-provider-tencentcloud/issues/235)).
* Fix bug that resource `tencentcloud_clb_instance` read nil and report error.
* Fix example errors of resource `tencentcloud_cbs_snapshot_policy` and data source `tencentcloud_dnats`.

## 1.25.2 (December 04, 2019)

BUG FIXES:
* Fixed bug that the validator of cvm instance type is incorrect.

## 1.25.1 (December 03, 2019)

ENHANCEMENTS:
* Optimized error message of validators.

BUG FIXES:
* Fixed bug that the type of `state` is incorrect in data source `tencentcloud_nat_gateways`([#226](https://github.com/tencentcloudstack/terraform-provider-tencentcloud/issues/226)).
* Fixed bug that the value of `cluster_max_pod_num` is incorrect in resource `tencentcloud_kubernetes_cluster`([#228](https://github.com/tencentcloudstack/terraform-provider-tencentcloud/issues/228)).


## 1.25.0 (December 02, 2019)

ENHANCEMENTS:

* Resource: `tencentcloud_instance` support `SPOTPAID` instance. Thanks to @LipingMao ([#209](https://github.com/tencentcloudstack/terraform-provider-tencentcloud/issues/209)).
* Resource: `tencentcloud_vpn_gateway` add argument `prepaid_renew_flag` and `prepaid_period` to support prepaid VPN gateway instance creation.

BUG FIXES:
* Fixed bugs that update operations on `tencentcloud_cam_policy` do not work.
* Fixed bugs that filters on `tencentcloud_cam_users` do not work.

DEPRECATED:
 * Data Source: `tencentcloud_cam_user_policy_attachments`:`policy_type` is no longer supported.
 * Data Source: `tencentcloud_cam_group_policy_attachments`:`policy_type` is no longer supported.

## 1.24.1 (November 26, 2019)

ENHANCEMENTS:

* Resource: `tencentcloud_kubernetes_cluster` add support for `PREPAID` instance type. Thanks to @woodylic ([#204](https://github.com/tencentcloudstack/terraform-provider-tencentcloud/issues/204)).
* Resource: `tencentcloud_cos_bucket` add optional argument tags
* Data Source: `tencentcloud_cos_buckets` add optional argument tags

BUG FIXES:
* Fixed docs issues of `tencentcloud_nat_gateway`

## 1.24.0 (November 20, 2019)

FEATURES:

* **New Data Source**: `tencentcloud_ha_vips`
* **New Data Source**: `tencentcloud_ha_vip_eip_attachments`
* **New Resource**: `tencentcloud_ha_vip`
* **New Resource**: `tencentcloud_ha_vip_eip_attachment`

ENHANCEMENTS:

* Resource: `tencentcloud_kubernetes_cluster` cluster_os add new support: `centos7.6x86_64` and `ubuntu18.04.1 LTSx86_64` 
* Resource: `tencentcloud_nat_gateway` add computed argument `created_time`.

BUG FIXES:

* Fixed docs issues of CAM, DNAT and NAT_GATEWAY
* Fixed query issue that paged-query was not supported in data source `tencentcloud_dnats`
* Fixed query issue that filter `address_ip` was set incorrectly in data source `tencentcloud_eips`

## 1.23.0 (November 14, 2019)

FEATURES:

* **New Data Source**: `tencentcloud_images`
* **New Data Source**: `tencentcloud_vpn_gateways`
* **New Data Source**: `tencentcloud_customer_gateways`
* **New Data Source**: `tencentcloud_vpn_connections`
* **New Resource**: `tencentcloud_vpn_gateway`
* **New Resource**: `tencentcloud_customer_gateway`
* **New Resource**: `tencentcloud_vpn_connection`
* **Provider TencentCloud**: add `security_token` argument

ENHANCEMENTS:

* All api calls now using api3.0
* Resource: `tencentcloud_eip` add optional argument `tags`.
* Data Source: `tencentcloud_eips` add optional argument `tags`.

BUG FIXES:

* Fixed docs of CAM

## 1.22.0 (November 05, 2019)

FEATURES:

* **New Data Source**: `tencentcloud_cfs_file_systems`
* **New Data Source**: `tencentcloud_cfs_access_groups`
* **New Data Source**: `tencentcloud_cfs_access_rules`
* **New Data Source**: `tencentcloud_scf_functions`
* **New Data Source**: `tencentcloud_scf_namespaces`
* **New Data Source**: `tencentcloud_scf_logs`
* **New Resource**: `tencentcloud_cfs_file_system`
* **New Resource**: `tencentcloud_cfs_access_group`
* **New Resource**: `tencentcloud_cfs_access_rule`
* **New Resource**: `tencentcloud_scf_function`
* **New Resource**: `tencentcloud_scf_namespace`

## 1.21.2 (October 29, 2019)

BUG FIXES:

* Resource: `tencentcloud_gaap_realserver` add ip/domain exists check
* Resource: `tencentcloud_kubernetes_cluster` add error handling logic and optional argument `tags`.
* Resource: `tencentcloud_kubernetes_scale_worker` add error handling logic.
* Data Source: `tencentcloud_kubernetes_clusters` add optional argument `tags`.

## 1.21.1 (October 23, 2019)

ENHANCEMENTS:

* Updated golang to version 1.13.x

BUG FIXES:

* Fixed docs of CAM

## 1.21.0 (October 15, 2019)

FEATURES:

* **New Data Source**: `tencentcloud_cam_users`
* **New Data Source**: `tencentcloud_cam_groups`
* **New Data Source**: `tencentcloud_cam_policies`
* **New Data Source**: `tencentcloud_cam_roles`
* **New Data Source**: `tencentcloud_cam_user_policy_attachments`
* **New Data Source**: `tencentcloud_cam_group_policy_attachments`
* **New Data Source**: `tencentcloud_cam_role_policy_attachments`
* **New Data Source**: `tencentcloud_cam_group_memberships`
* **New Data Source**: `tencentcloud_cam_saml_providers`
* **New Data Source**: `tencentcloud_reserved_instance_configs`
* **New Data Source**: `tencentcloud_reserved_instances`
* **New Resource**: `tencentcloud_cam_user`
* **New Resource**: `tencentcloud_cam_group`
* **New Resource**: `tencentcloud_cam_role`
* **New Resource**: `tencentcloud_cam_policy`
* **New Resource**: `tencentcloud_cam_user_policy_attachment`
* **New Resource**: `tencentcloud_cam_group_policy_attachment`
* **New Resource**: `tencentcloud_cam_role_policy_attachment`
* **New Resource**: `tencentcloud_cam_group_membership`
* **New Resource**: `tencentcloud_cam_saml_provider`
* **New Resource**: `tencentcloud_reserved_instance`

ENHANCEMENTS:

* Resource: `tencentcloud_gaap_http_domain` support import
* Resource: `tencentcloud_gaap_layer7_listener` support import

BUG FIXES:

* Resource: `tencentcloud_gaap_http_domain` fix sometimes can't enable realserver auth

## 1.20.1 (October 08, 2019)

ENHANCEMENTS:

* Data Source: `tencentcloud_availability_zones` refactor logic with api3.0 .
* Data Source: `tencentcloud_as_scaling_groups` add optional argument `tags` and attribute `tags` for `scaling_group_list`.
* Resource: `tencentcloud_eip` add optional argument `type`, `anycast_zone`, `internet_service_provider`, etc.
* Resource: `tencentcloud_as_scaling_group` add optional argument `tags`.

BUG FIXES:

* Data Source: `tencentcloud_gaap_http_domains` set response `certificate_id`, `client_certificate_id`, `realserver_auth`, `basic_auth` and `gaap_auth` default value when they are nil.
* Resource: `tencentcloud_gaap_http_domain` set response `certificate_id`, `client_certificate_id`, `realserver_auth`, `basic_auth` and `gaap_auth` default value when they are nil.

## 1.20.0 (September 24, 2019)

FEATURES:

* **New Data Source**: `tencentcloud_eips`
* **New Data Source**: `tencentcloud_instances`
* **New Data Source**: `tencentcloud_key_pairs`
* **New Data Source**: `tencentcloud_placement_groups`
* **New Resource**: `tencentcloud_placement_group`

ENHANCEMENTS:

* Data Source: `tencentcloud_redis_instances` add optional argument `tags`.
* Data Source: `tencentcloud_mongodb_instances` add optional argument `tags`.
* Data Source: `tencentcloud_instance_types` add optional argument `availability_zone` and `gpu_core_count`.
* Data Source: `tencentcloud_gaap_http_rules` add optional argument `forward_host` and attributes `forward_host` in `rules`.
* Resource: `tencentcloud_redis_instance` add optional argument `tags`.
* Resource: `tencentcloud_mongodb_instance` add optional argument `tags`.
* Resource: `tencentcloud_mongodb_sharding_instance` add optional argument `tags`.
* Resource: `tencentcloud_instance` add optional argument `placement_group_id`.
* Resource: `tencentcloud_eip` refactor logic with api3.0 .
* Resource: `tencentcloud_eip_association` refactor logic with api3.0 .
* Resource: `tencentcloud_key_pair` refactor logic with api3.0 .
* Resource: `tencentcloud_gaap_http_rule` add optional argument `forward_host`.

BUG FIXES:
* Resource: `tencentcloud_mysql_instance`: miss argument `availability_zone` causes the instance to be recreated.

DEPRECATED:

* Data Source: `tencentcloud_eip` replaced by `tencentcloud_eips`.

## 1.19.0 (September 19, 2019)

FEATURES:

* **New Resource**: `tencentcloud_security_group_lite_rule`.

ENHANCEMENTS:

* Data Source: `tencentcloud_security_groups`: add optional argument `tags`.
* Data Source: `tencentcloud_security_groups`: add optional argument `result_output_file` and new attributes `ingress`, `egress` for list `security_groups`.
* Resource: `tencentcloud_security_group`: add optional argument `tags`.
* Resource: `tencentcloud_as_scaling_config`: internet charge type support `BANDWIDTH_PREPAID`, `TRAFFIC_POSTPAID_BY_HOUR` and `BANDWIDTH_PACKAGE`.

BUG FIXES:
* Resource: `tencentcloud_clb_listener_rule`: fix unclear description and errors in example.
* Resource: `tencentcloud_instance`: fix hostname is not work.

## 1.18.1 (September 17, 2019)

FEATURES:

* **Update Data Source**: `tencentcloud_vpc_instances` add optional argument `tags`
* **Update Data Source**: `tencentcloud_vpc_subnets` add optional argument `tags`
* **Update Data Source**: `tencentcloud_route_tables` add optional argument `tags`
* **Update Resource**: `tencentcloud_vpc` add optional argument `tags`
* **Update Resource**: `tencentcloud_subnet` add optional argument `tags`
* **Update Resource**: `tencentcloud_route_table` add optional argument `tags`

ENHANCEMENTS:

* Data Source:`tencentcloud_kubernetes_clusters`  support pull out authentication information for cluster access too.
* Resource:`tencentcloud_kubernetes_cluster`  support pull out authentication information for cluster access.

BUG FIXES:

* Resource: `tencentcloud_mysql_instance`: when the mysql is abnormal state, read the basic information report error

DEPRECATED:

* Data Source: `tencentcloud_kubernetes_clusters`:`container_runtime` is no longer supported. 

## 1.18.0 (September 10, 2019)

FEATURES:

* **New Data Source**: `tencentcloud_ssl_certificates`
* **New Data Source**: `tencentcloud_dnats`
* **New Data Source**: `tencentcloud_nat_gateways`
* **New Resource**: `tencentcloud_ssl_certificate`
* **Update Resource**: `tencentcloud_clb_redirection` add optional argument `is_auto_rewrite`
* **Update Resource**: `tencentcloud_nat_gateway` , add more configurable items.
* **Update Resource**: `tencentcloud_nat` , add more configurable items.

DEPRECATED:
* Data Source: `tencentcloud_nats` replaced by `tencentcloud_nat_gateways`.

## 1.17.0 (September 04, 2019)

FEATURES:
* **New Data Source**: `tencentcloud_gaap_proxies`
* **New Data Source**: `tencentcloud_gaap_realservers`
* **New Data Source**: `tencentcloud_gaap_layer4_listeners`
* **New Data Source**: `tencentcloud_gaap_layer7_listeners`
* **New Data Source**: `tencentcloud_gaap_http_domains`
* **New Data Source**: `tencentcloud_gaap_http_rules`
* **New Data Source**: `tencentcloud_gaap_security_policies`
* **New Data Source**: `tencentcloud_gaap_security_rules`
* **New Data Source**: `tencentcloud_gaap_certificates`
* **New Resource**: `tencentcloud_gaap_proxy`
* **New Resource**: `tencentcloud_gaap_realserver`
* **New Resource**: `tencentcloud_gaap_layer4_listener`
* **New Resource**: `tencentcloud_gaap_layer7_listener`
* **New Resource**: `tencentcloud_gaap_http_domain`
* **New Resource**: `tencentcloud_gaap_http_rule`
* **New Resource**: `tencentcloud_gaap_certificate`
* **New Resource**: `tencentcloud_gaap_security_policy`
* **New Resource**: `tencentcloud_gaap_security_rule`

## 1.16.3 (August 30, 2019)

BUG FIXIES:

* Resource: `tencentcloud_kubernetes_cluster`: cgi error retry.
* Resource: `tencentcloud_kubernetes_scale_worker`: cgi error retry.

## 1.16.2 (August 28, 2019)

BUG FIXIES:

* Resource: `tencentcloud_instance`: fixed cvm data disks missing computed.
* Resource: `tencentcloud_mysql_backup_policy`: `backup_model` remove logical backup support. 
* Resource: `tencentcloud_mysql_instance`: `tags` adapt to the new official api.

## 1.16.1 (August 27, 2019)

ENHANCEMENTS:
* `tencentcloud_instance`: refactor logic with api3.0 .

## 1.16.0 (August 20, 2019)

FEATURES:
* **New Data Source**: `tencentcloud_kubernetes_clusters`
* **New Resource**: `tencentcloud_kubernetes_scale_worker`
* **New Resource**: `tencentcloud_kubernetes_cluster`

DEPRECATED:
* Data Source: `tencentcloud_container_clusters` replaced by `tencentcloud_kubernetes_clusters`.
* Data Source: `tencentcloud_container_cluster_instances` replaced by `tencentcloud_kubernetes_clusters`.
* Resource: `tencentcloud_container_cluster` replaced by `tencentcloud_kubernetes_cluster`.
* Resource: `tencentcloud_container_cluster_instance` replaced by `tencentcloud_kubernetes_scale_worker`.

## 1.15.2 (August 14, 2019)

ENHANCEMENTS:

* `tencentcloud_as_scaling_group`: fixed issue that binding scaling group to load balancer does not work.
* `tencentcloud_clb_attachements`: rename `rewrite_source_rule_id` with `source_rule_id` and rename `rewrite_target_rule_id` with `target_rule_id`.

## 1.15.1 (August 13, 2019)

ENHANCEMENTS:

* `tencentcloud_instance`: changed `image_id` property to ForceNew ([#78](https://github.com/tencentcloudstack/terraform-provider-tencentcloud/issues/78))
* `tencentcloud_instance`: improved with retry ([#82](https://github.com/tencentcloudstack/terraform-provider-tencentcloud/issues/82))
* `tencentcloud_cbs_storages`: improved with retry ([#82](https://github.com/tencentcloudstack/terraform-provider-tencentcloud/issues/82))
* `tencentcloud_clb_instance`: bug fixed and improved with retry ([#37](https://github.com/tencentcloudstack/terraform-provider-tencentcloud/issues/37))

## 1.15.0 (August 07, 2019)

FEATURES:
* **New Data Source**: `tencentcloud_clb_instances`
* **New Data Source**: `tencentcloud_clb_listeners`
* **New Data Source**: `tencentcloud_clb_listener_rules`
* **New Data Source**: `tencentcloud_clb_attachments`
* **New Data Source**: `tencentcloud_clb_redirections`
* **New Resource**: `tencentcloud_clb_instance`
* **New Resource**: `tencentcloud_clb_listener`
* **New Resource**: `tencentcloud_clb_listener_rule`
* **New Resource**: `tencentcloud_clb_attachment`
* **New Resource**: `tencentcloud_clb_redirection`

DEPRECATED:
* Resource: `tencentcloud_lb` replaced by `tencentcloud_clb_instance`.
* Resource: `tencentcloud_alb_server_attachment` replaced by `tencentcloud_clb_attachment`.

## 1.14.1 (August 05, 2019)

BUG FIXIES:

* resource/tencentcloud_security_group_rule: fixed security group rule id is not compatible with previous version.

## 1.14.0 (July 30, 2019)

FEATURES:
* **New Data Source**: `tencentcloud_security_groups`
* **New Data Source**: `tencentcloud_mongodb_instances`
* **New Data Source**: `tencentcloud_mongodb_zone_config`
* **New Resource**: `tencentcloud_mongodb_instance`
* **New Resource**: `tencentcloud_mongodb_sharding_instance`
* **Update Resource**: `tencentcloud_security_group_rule` add optional argument `description`

DEPRECATED:
* Data Source: `tencnetcloud_security_group` replaced by `tencentcloud_security_groups`

ENHANCEMENTS:
* Refactoring security_group logic with api3.0

## 1.13.0 (July 23, 2019)

FEATURES:
* **New Data Source**: `tencentcloud_dc_gateway_instances`
* **New Data Source**: `tencentcloud_dc_gateway_ccn_routes`
* **New Resource**: `tencentcloud_dc_gateway`
* **New Resource**: `tencentcloud_dc_gateway_ccn_route`

## 1.12.0 (July 16, 2019)

FEATURES:
* **New Data Source**: `tencentcloud_dc_instances`
* **New Data Source**: `tencentcloud_dcx_instances`
* **New Resource**: `tencentcloud_dcx`
* **UPDATE Resource**:`tencentcloud_mysql_instance` and `tencentcloud_mysql_readonly_instance` completely delete instance. 

BUG FIXIES:

* resource/tencentcloud_instance: fixed issue when data disks set as delete_with_instance not works.
* resource/tencentcloud_instance: if managed public_ip manually, please don't define `allocate_public_ip` ([#62](https://github.com/tencentcloudstack/terraform-provider-tencentcloud/issues/62)).
* resource/tencentcloud_eip_association: fixed issue when instances were manually deleted ([#60](https://github.com/tencentcloudstack/terraform-provider-tencentcloud/issues/60)).
* resource/tencentcloud_mysql_readonly_instance:remove an unsupported property `gtid`

## 1.11.0 (July 02, 2019)

FEATURES:
* **New Data Source**: `tencentcloud_ccn_instances`
* **New Data Source**: `tencentcloud_ccn_bandwidth_limits`
* **New Resource**: `tencentcloud_ccn`
* **New Resource**: `tencentcloud_ccn_attachment`
* **New Resource**: `tencentcloud_ccn_bandwidth_limit`

## 1.10.0 (June 27, 2019)

ENHANCEMENTS:

* Refactoring vpc logic with api3.0
* Refactoring cbs logic with api3.0

FEATURES:
* **New Data Source**: `tencentcloud_vpc_instances`
* **New Data Source**: `tencentcloud_vpc_subnets`
* **New Data Source**: `tencentcloud_vpc_route_tables`
* **New Data Source**: `tencentcloud_cbs_storages`
* **New Data Source**: `tencentcloud_cbs_snapshots`
* **New Resource**: `tencentcloud_route_table_entry`
* **New Resource**: `tencentcloud_cbs_snapshot_policy`
* **Update Resource**: `tencentcloud_vpc` , add more configurable items.
* **Update Resource**: `tencentcloud_subnet` , add more configurable items.
* **Update Resource**: `tencentcloud_route_table`, add more configurable items.
* **Update Resource**: `tencentcloud_cbs_storage`, add more configurable items.
* **Update Resource**: `tencentcloud_instance`: add optional argument `tags`.
* **Update Resource**: `tencentcloud_security_group_rule`: add optional argument `source_sgid`.
 
DEPRECATED:
* Data Source: `tencentcloud_vpc` replaced by `tencentcloud_vpc_instances`.
* Data Source: `tencentcloud_subnet` replaced by  `tencentcloud_vpc_subnets`.
* Data Source: `tencentcloud_route_table` replaced by `tencentcloud_vpc_route_tables`.
* Resource: `tencentcloud_route_entry` replaced by `tencentcloud_route_table_entry`.

## 1.9.1 (June 24, 2019)

BUG FIXIES:

* data/tencentcloud_instance: fixed vpc ip is in use error when re-creating with private ip ([#46](https://github.com/tencentcloudstack/terraform-provider-tencentcloud/issues/46)).

## 1.9.0 (June 18, 2019)

ENHANCEMENTS:

* update to `v0.12.1` Terraform SDK version

BUG FIXIES:

* data/tencentcloud_security_group: `project_id` remote API return sometime is string type.
* resource/tencentcloud_security_group: just like `data/tencentcloud_security_group`

## 1.8.0 (June 11, 2019)

FEATURES:
* **New Data Source**: `tencentcloud_as_scaling_configs`
* **New Data Source**: `tencentcloud_as_scaling_groups`
* **New Data Source**: `tencentcloud_as_scaling_policies`
* **New Resource**: `tencentcloud_as_scaling_config`
* **New Resource**: `tencentcloud_as_scaling_group`
* **New Resource**: `tencentcloud_as_attachment`
* **New Resource**: `tencentcloud_as_scaling_policy`
* **New Resource**: `tencentcloud_as_schedule`
* **New Resource**: `tencentcloud_as_lifecycle_hook`
* **New Resource**: `tencentcloud_as_notification`

## 1.7.0 (May 23, 2019)

FEATURES:
* **New Data Source**: `tencentcloud_redis_zone_config`
* **New Data Source**: `tencentcloud_redis_instances`
* **New Resource**: `tencentcloud_redis_instance`
* **New Resource**: `tencentcloud_redis_backup_config`

ENHANCEMENTS:

* resource/tencentcloud_instance: Add `hostname`, `project_id`, `delete_with_instance` argument.
* Update tencentcloud-sdk-go to better support redis api.

## 1.6.0 (May 15, 2019)

FEATURES:

* **New Data Source**: `tencentcloud_cos_buckets`
* **New Data Source**: `tencentcloud_cos_bucket_object`
* **New Resource**: `tencentcloud_cos_bucket`
* **New Resource**: `tencentcloud_cos_bucket_object`

ENHANCEMENTS:

* Add the framework of auto generating terraform docs

## 1.5.0 (April 26, 2019)

FEATURES:

* **New Data Source**: `tencentcloud_mysql_backup_list`
* **New Data Source**: `tencentcloud_mysql_zone_config`
* **New Data Source**: `tencentcloud_mysql_parameter_list`
* **New Data Source**: `tencentcloud_mysql_instance`
* **New Resource**: `tencentcloud_mysql_backup_policy`
* **New Resource**: `tencentcloud_mysql_account`
* **New Resource**: `tencentcloud_mysql_account_privilege`
* **New Resource**: `tencentcloud_mysql_instance`
* **New Resource**: `tencentcloud_mysql_readonly_instance`

ENHANCEMENTS:

* resource/tencentcloud_subnet: `route_table_id` now is an optional argument

## 1.4.0 (April 12, 2019)

ENHANCEMENTS:

* data/tencentcloud_image: add `image_name` attribute to this data source.
* resource/tencentcloud_instance: data disk count limit now is upgrade from 1 to 10, as API has supported more disks.
* resource/tencentcloud_instance: PREPAID instance now can be deleted, but still have some limit in API.

BUG FIXIES:

* resource/tencentcloud_instance: `allocate_public_ip` doesn't work properly when it is set to false.

## 1.3.0 (March 12, 2019)

FEATURES:

* **New Resource**: `tencentcloud_lb` ([#3](https://github.com/terraform-providers/terraform-provider-scaffolding/issues/3))

ENHANCEMENTS:

* resource/tencentcloud_instance: Add `user_data_raw` argument ([#4](https://github.com/terraform-providers/terraform-provider-scaffolding/issues/4))

## 1.2.2 (September 28, 2018)

BUG FIXES:

* resource/tencentcloud_cbs_storage: make name to be required ([#25](https://github.com/tencentyun/terraform-provider-tencentcloud/issues/25))
* resource/tencentcloud_instance: support user data and private ip

## 1.2.0 (April 3, 2018)

FEATURES:

* **New Resource**: `tencentcloud_container_cluster`
* **New Resource**: `tencentcloud_container_cluster_instance`
* **New Data Source**: `tencentcloud_container_clusters`
* **New Data Source**: `tencentcloud_container_cluster_instances`

## 1.1.0 (March 9, 2018)

FEATURES:

* **New Resource**: `tencentcloud_eip`
* **New Resource**: `tencentcloud_eip_association`
* **New Data Source**: `tencentcloud_eip`
* **New Resource**: `tencentcloud_nat_gateway`
* **New Resource**: `tencentcloud_dnat`
* **New Data Source**: `tencentcloud_nats`
* **New Resource**: `tencentcloud_cbs_snapshot`
* **New Resource**: `tencentcloud_alb_server_attachment`

## 1.0.0 (January 19, 2018)

FEATURES:

### CVM

RESOURCES:

* instance create
* instance read
* instance update
    * reset instance
    * reset password
    * update instance name
    * update security groups
* instance delete
* key pair create
* key pair read
* key pair delete

DATA SOURCES:

* image read
* instance\_type read
* zone read

### VPC

RESOURCES:

* vpc create
* vpc read
* vpc update (update name)
* vpc delete
* subnet create
* subnet read
* subnet update (update name)
* subnet delete
* security group create
* security group read
* security group update (update name, description)
* security group delete
* security group rule create
* security group rule read
* security group rule delete
* route table create
* route table read
* route table update (update name)
* route table delete
* route entry create
* route entry read
* route entry delete

DATA SOURCES:

* vpc read
* subnet read
* security group read
* route table read

### CBS

RESOURCES:

* storage create
* storage read
* storage update (update name)
* storage attach
* storage detach<|MERGE_RESOLUTION|>--- conflicted
+++ resolved
@@ -1,4 +1,3 @@
-<<<<<<< HEAD
 ## 1.54.0 (Unreleased)
 
 FEATURES:
@@ -7,11 +6,7 @@
 * **New Resource**: `tencentcloud_kms_external_key`
 * **New Data Source**: `tencentcloud_kms_keys` 
 
-## 1.53.7 (March 09, 2021)
-=======
-## 1.53.8 (Unreleased)
 ## 1.53.7 (March 10, 2021)
->>>>>>> f4c15408
 
 ENHANCEMENTS:
 
