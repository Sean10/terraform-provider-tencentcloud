## 1.52.0 (Unreleased)

FEATURES:

* **New Resource**: `tencentcloud_kubernetes_node_pool` to support node management.

DEPRECATED:

* Resource: `tencentcloud_kubernetes_as_scaling_group` replaced by `tencentcloud_kubernetes_node_pool`.

ENHANCEMENTS:

<<<<<<< HEAD
* Resource `tencentcloud_ccn` add `charge_type` to support billing mode setting.
* Resource `tencentcloud_ccn` add `bandwidth_limit_type` to support the speed limit type setting.
* Resource `tencentcloud_ccn_bandwidth_limit` add `dst_region` to support destination area restriction setting.
* Data Source `tencentcloud_ccn_instances` add `charge_type` to support billing mode.
* Data Source `tencentcloud_ccn_instances` add `bandwidth_limit_type` to support the speed limit type.
* Data Source `tencentcloud_ccn_bandwidth_limit` add `dst_region` to support destination area restriction.
=======
* Resource `tencentcloud_cdn_domain` add `range_origin_switch` to support range back to source configuration.
* Resource `tencentcloud_cdn_domain` add `rule_cache` to support advanced path cache configuration.
* Resource `tencentcloud_cdn_domain` add `request_header` to support request header configuration.
* Data Source `tencentcloud_cdn_domains` add `range_origin_switch` to support range back to source configuration.
* Data Source `tencentcloud_cdn_domains` add `rule_cache` to support advanced path cache configuration.
* Data Source `tencentcloud_cdn_domains` add `request_header` to support request header configuration.
>>>>>>> 2ff1bd30

## 1.51.1 (December 22, 2020)

ENHANCEMENTS:

* Resource `tencentcloud_kubernetes_cluster_attachment` add `extra_args` to support node extra arguments setting.
* Resource `tencentcloud_cos_bucket` add `log_enbale`, `log_target_bucket` and `log_prefix` to support log status setting.

## 1.51.0 (December 15, 2020)

FEATURES:

* **New Resource**: `tencentcloud_tcr_vpc_attachment`
* **New Data Source**: `tencentcloud_tcr_vpc_attachments` 

ENHANCEMENTS:

* Resource: `tencentcloud_kubernetes_cluster` support `name`, `project_id` and `description` modification.
* Doc: optimize document.

## 1.50.0 (December 08, 2020)

FEATURES:

* **New Resource**: `tencentcloud_address_template`
* **New Resource**: `tencentcloud_address_template_group`
* **New Resource**: `tencentcloud_protocol_template`
* **New Resource**: `tencentcloud_protocol_template_group`
* **New Data Source**: `tencentcloud_address_templates` 
* **New Data Source**: `tencentcloud_address_template_groups` 
* **New Data Source**: `tencentcloud_protocol_templates` 
* **New Data Source**: `tencentcloud_protocol_template_groups` 

ENHANCEMENTS:

* Resource `tencentcloud_sercurity_group_rule` add `address_template` and `protocol_template` to support building new security group rule with resource `tencentcloud_address_template` and `tencentcloud_protocol_template`.
* Doc: optimize document directory.

BUG FIXES:

* Resource: `tencentcloud_cos_bucket` fix bucket name validator.

## 1.49.1 (December 01, 2020)

ENHANCEMENTS:

* Doc: Update directory of document.

## 1.49.0 (November 27, 2020)

FEATURES:

* **New Resource**: `tencentcloud_tcr_instance`
* **New Resource**: `tencentcloud_tcr_token`
* **New Resource**: `tencentcloud_tcr_namespace`
* **New Resource**: `tencentcloud_tcr_repository`
* **New Data Source**: `tencentcloud_tcr_instances` 
* **New Data Source**: `tencentcloud_tcr_tokens` 
* **New Data Source**: `tencentcloud_tcr_namespaces` 
* **New Data Source**: `tencentcloud_tcr_repositories` 
* **New Resource**: `tencentcloud_cos_bucket_policy`

ENHANCEMENTS:

* Resource: `tencentcloud_kubernetes_as_scaling_group` support `max_size` and `min_size` modification.

## 1.48.0 (November 20, 2020)

FEATURES:

* **New Resource**: `tencentcloud_sqlserver_basic_instance`
* **New Data Source**: `tencentcloud_sqlserver_basic_instances` 

ENHANCEMENTS:

* Resource: `tencentcloud_clb_listener` support configure HTTP health check for TCP listener([#539](https://github.com/tencentcloudstack/terraform-provider-tencentcloud/issues/539)).
* Resource: `tencentcloud_clb_listener` add computed argument `target_type`.
* Data Source: `tencentcloud_clb_listeners` support getting HTTP health check config for TCP listener.

DEPRECATED:
* Resource: `tencentcloud_clb_target_group_attachment`: optional argument `targrt_group_id` is no longer supported, replace by `target_group_id`.

## 1.47.0 (November 13, 2020)

ENHANCEMENTS:
* Resource: `tencentcloud_clb_listener` support import.
* Resource: `tencentcloud_clb_listener` add computed argument `listener_id`.
* Resource: `tencentcloud_clb_listener_rule` support import.
* Resource: `tencentcloud_cdn_domain` add example that use COS bucket url as origin.
* Resource: `tencentcloud_sqlserver_instance` add new argument `tags`.
* Resource: `tencentcloud_sqlserver_readonly_instance` add new argument `tags`.
* Resource: `tencentcloud_elasticsearch_instance` support `node_type` and `disk_size` modification.
* Data Source: `tencentcloud_instance_types` add argument `exclude_sold_out` to support filtering sold out instance types. 
* Data Source: `tencentcloud_sqlserver_instances` add new argument `tags`.
* Data Source: `tencentcloud_instance_types` add argument `exclude_sold_out` to support filtering sold out instance types. 

BUG FIXES:

* Resource: `tencentcloud_elasticsearch_instance` fix inconsistent bug.
* Resource: `tencentcloud_redis_instance` fix incorrect number when updating `mem_size`.
* Data Source: `tencentcloud_redis_instances` fix incorrect number for `mem_size`.

## 1.46.4 (November 6, 2020)

BUG FIXES:
* Resource: `tencentcloud_kubernetes_cluster` fix force replacement when updating `docker_graph_path`.

## 1.46.3 (November 6, 2020)

ENHANCEMENTS:
* Resource: `tencentcloud_kubernetes_cluster` add more values with argument `cluster_os` to support linux OS system.

## 1.46.2 (November 5, 2020)

ENHANCEMENTS:

* Resource: `tencentcloud_kubernetes_cluster` add new argument `kube_config`.
* Resource: `tencentcloud_kubernetes_cluster` add value `tlinux2.4x86_64` with argument `cluster_os` to support linux OS system.
* Resource: `tencentcloud_kubernetes_cluster` add new argument `mount_target` to support set disk mount path.
* Resource: `tencentcloud_kubernetes_cluster` add new argument `docker_graph_path` to support set docker graph path.
* Resource: `tencentcloud_clb_redirection` add new argument `delete_all_auto_rewirte` to delete all auto-associated redirection when destroying the resource.
* Resource: `tencentcloud_kubernetes_scale_worker` add new argument `labels` to support scale worker labels.
* Data Source: `tencentcloud_kubernetes_clusters` add new argument `kube_config`.
* Data Source: `tencentcloud_availability_regions` support getting local region info by setting argument `name` with value `default`.
* Docs: update argument description.

BUG FIXES:

* Resource: `tencentcloud_clb_redirection` fix inconsistent bug when creating more than one auto redirection.
* Resource: `tencentcloud_redis_instance` fix updating issue when redis `type_id` is set `5`.

## 1.46.1 (October 29, 2020)

ENHANCEMENTS:

* Resource: `tencentcloud_cos_bucket` add new argument `cos_bucket_url`.
* Resource: `tencentcloud_nat_gateway` add new argument `tags`.
* Resource: `tencentcloud_postgresql_instance` add new argument `tags`.
* Data Source: `tencentcloud_cos_buckets` add new argument `cos_bucket_url`.
* Data Source: `tencentcloud_nat_gateways` add new argument `tags`.
* Data Source: `tencentcloud_postgresql_instances` add new argument `tags`.

## 1.46.0 (October 26, 2020)

FEATURES:

* **New Resource**: `tencentcloud_api_gateway_api`
* **New Resource**: `tencentcloud_api_gateway_service`
* **New Resource**: `tencentcloud_api_gateway_custom_domain`
* **New Resource**: `tencentcloud_api_gateway_usage_plan`
* **New Resource**: `tencentcloud_api_gateway_usage_plan_attachment`
* **New Resource**: `tencentcloud_api_gateway_ip_strategy`
* **New Resource**: `tencentcloud_api_gateway_strategy_attachment`
* **New Resource**: `tencentcloud_api_gateway_api_key`
* **New Resource**: `tencentcloud_api_gateway_api_key_attachment`
* **New Resource**: `tencentcloud_api_gateway_service_release`
* **New Data Source**: `tencentcloud_api_gateway_apis` 
* **New Data Source**: `tencentcloud_api_gateway_services` 
* **New Data Source**: `tencentcloud_api_gateway_throttling_apis` 
* **New Data Source**: `tencentcloud_api_gateway_throttling_services` 
* **New Data Source**: `tencentcloud_api_gateway_usage_plans`
* **New Data Source**: `tencentcloud_api_gateway_ip_strategies`
* **New Data Source**: `tencentcloud_api_gateway_customer_domains`
* **New Data Source**: `tencentcloud_api_gateway_usage_plan_environments`
* **New Data Source**: `tencentcloud_api_gateway_api_keys`

## 1.45.3 (October 21, 2020)

BUG FIXES:

* Resource: `tencentcloud_sqlserver_instance` Fix the error of releasing associated resources when destroying sqlserver postpaid instance.
* Resource: `tencentcloud_sqlserver_readonly_instance` Fix the bug that the instance cannot be recycled when destroying sqlserver postpaid instance.
* Resource: `tencentcloud_clb_instance` fix force new when updating tags.
* Resource: `tencentcloud_redis_backup_config` fix doc issues.
* Resource: `tencentcloud_instance` fix `keep_image_login` force new issue when updating terraform version.
* Resource: `tencentcloud_clb_instance` fix tag creation bug.

## 1.45.2 (October 19, 2020)

BUG FIXES:
* Resource: `tencentcloud_mysql_instance` fix creating prepaid instance error.

## 1.45.1 (October 16, 2020)

ENHANCEMENTS:

* Resource: `tencentcloud_clb_target_group_instance_attachment` update doc.
* Resource: `tencentcloud_clb_target_group_attachment` update doc.

## 1.45.0 (October 15, 2020)

FEATURES:

* **New Resource**: `tencentcloud_clb_target_group_attachment`
* **New Resource**: `tencentcloud_clb_target_group`
* **New Resource**: `tencentcloud_clb_target_group_instance_attachment`
* **New Resource**: `tencentcloud_sqlserver_publish_subscribe`
* **New Resource**: `tencentcloud_vod_adaptive_dynamic_streaming_template`
* **New Resource**: `tencentcloud_vod_procedure_template`
* **New Resource**: `tencentcloud_vod_snapshot_by_time_offset_template`
* **New Resource**: `tencentcloud_vod_image_sprite_template`
* **New Resource**: `tencentcloud_vod_super_player_config`
* **New Data Source**: `tencentcloud_clb_target_groups`
* **New Data Source**: `tencentcloud_sqlserver_publish_subscribes` 
* **New Data Source**: `tencentcloud_vod_adaptive_dynamic_streaming_templates`
* **New Data Source**: `tencentcloud_vod_image_sprite_templates`
* **New Data Source**: `tencentcloud_vod_procedure_templates`
* **New Data Source**: `tencentcloud_vod_snapshot_by_time_offset_templates`
* **New Data Source**: `tencentcloud_vod_super_player_configs`

ENHANCEMENTS:

* Resource: `tencentcloud_clb_listener_rule` add new argument `target_type` to support backend target type with rule.
* Resource: `tencentcloud_mysql_instance` modify argument `engine_version` to support mysql 8.0.
* Resource: `tencentcloud_clb_listener_rule` add new argument `forward_type` to support backend protocol([#522](https://github.com/tencentcloudstack/terraform-provider-tencentcloud/issues/522)).
* Resource: `tencentcloud_instance` add new argument `keep_image_login` to support keeping image login.
* Resource: `tencentcloud_kubernetes_cluster` add new argument `extra_args` to support Kubelet.
* Resource: `tencentcloud_kubernetes_scale_worker` add new argument `extra_args` to support Kubelet.
* Resource: `tencentcloud_kubernetes_as_scaling_group` add new argument `extra_args` to support Kubelet.

## 1.44.0 (September 25, 2020)

FEATURES:

* **New Resource**: `tencentcloud_cynosdb_cluster`
* **New Resource**: `tencentcloud_cynosdb_readonly_instance`.
* **New Data Source**: `tencentcloud_cynosdb_clusters`
* **New Data Source**: `tencentcloud_cynosdb_readonly_instances`.

ENHANCEMENTS:

* Resource: `tencentcloud_mongodb_standby_instance` change example type to `POSTPAID`.
* Resource: `tencentcloud_instance` add new argument `encrypt` to support data disk with encrypt.
* Resource: `tencentcloud_elasticsearch` add new argument `encrypt` to support disk with encrypt.
* Resource: `tencentcloud_kubernetes_cluster` add new argument `cam_role_name` to support authorization with instances.

## 1.43.0 (September 18, 2020)

FEATURES:

* **New Resource**: `tencentcloud_image`
* **New Resource**: `tencentcloud_audit`
* **New Data Source**: `tencentcloud_audits` 
* **New Data Source**: `tencentcloud_audit_cos_regions`
* **New Data Source**: `tencentcloud_audit_key_alias`

ENHANCEMENTS:

* Resource: `tencentcloud_instance` add new argument `data_disk_snapshot_id` to support data disk with `SnapshotId`([#469](https://github.com/tencentcloudstack/terraform-provider-tencentcloud/issues/469))
* Data Source: `tencentcloud_instances` support filter by tags.

## 1.42.2 (September 14, 2020)

BUG FIXES:
* Resource: `tencentcloud_instance` fix `key_name` update error([#515](https://github.com/tencentcloudstack/terraform-provider-tencentcloud/issues/515)).

## 1.42.1 (September 10, 2020)

BUG FIXES:

* Resource: `tencentcloud_mongodb_instance` Fix the error of releasing associated resources when destroying mongodb postpaid instance.
* Resource: `tencentcloud_mongodb_sharding_instance` Fix the error of releasing associated resources when destroying mongodb postpaid sharding instance.
* Resource: `tencentcloud_mongodb_standby_instance` Fix the error of releasing associated resources when destroying mongodb postpaid standby instance.

## 1.42.0 (September 8, 2020)

FEATURES:

* **New Resource**: `tencentcloud_ckafka_topic`
* **New Data Source**: `tencentcloud_ckafka_topics` 

ENHANCEMENTS:

* Doc: optimize document directory.
* Resource: `tencentcloud_mongodb_instance`, `tencentcloud_mongodb_sharding_instance` and `tencentcloud_mongodb_standby_instance` remove system reserved tag `project`.

## 1.41.3 (September 3, 2020)

ENHANCEMENTS:

* Resource: `tencentcloud_vpc_acl_attachment` perfect example field `subnet_ids` to `subnet_id`([#505](https://github.com/tencentcloudstack/terraform-provider-tencentcloud/issues/505)).
* Resource: `tencentcloud_cbs_storage_attachment` support import.
* Resource: `tencentcloud_eip_association` support import.
* Resource: `tencentcloud_route_table_entry` support import.
* Resource: `tencentcloud_acl_attachment` support import.

## 1.41.2 (August 28, 2020)

BUG FIXES:
* Resource: `tencentcloud_vpn_connection` fix `security_group_policy` update issue when apply repeatedly.
* Resource: `tencentcloud_vpn_connection` fix inconsistent state when deleted on console.

## 1.41.1 (August 27, 2020)

BUG FIXES:

* Resource: `tencentcloud_vpn_gateway` fix force new issue when apply repeatedly.
* Resource: `tencentcloud_vpn_connection` fix force new issue when apply repeatedly.
* Resource: `tencentcloud_instance` support for adjusting `internet_max_bandwidth_out` without forceNew when attribute `internet_charge_type` within `TRAFFIC_POSTPAID_BY_HOUR`,`BANDWIDTH_POSTPAID_BY_HOUR`,`BANDWIDTH_PACKAGE` ([#498](https://github.com/tencentcloudstack/terraform-provider-tencentcloud/issues/498)).

## 1.41.0 (August 17, 2020)

FEATURES:

* **New Resource**: `tencentcloud_sqlserver_instance`
* **New Resource**: `tencentcloud_sqlserver_readonly_instance`
* **New Resource**: `tencentcloud_sqlserver_db`
* **New Resource**: `tencentcloud_sqlserver_account`
* **New Resource**: `tencentcloud_sqlserver_db_account_attachment`
* **New Resource**: `tencentcloud_vpc_acl`
* **New Resource**: `tencentcloud_vpc_acl_attachment`
* **New Resource**: `tencentcloud_ckafka_acl`
* **New Resource**: `tencentcloud_ckafka_user`
* **New Data Source**: `tencentcloud_sqlserver_instance`
* **New Data Source**: `tencentcloud_sqlserver_readonly_groups`
* **New Data Source**: `tencentcloud_vpc_acls`
* **New Data Source**: `tencentcloud_ckafka_acls`
* **New Data Source**: `tencentcloud_ckafka_users`

DEPRECATED:

* Data Source: `tencentcloud_cdn_domains` optional argument `offset` is no longer supported.

ENHANCEMENTS:

* Resource: `tencentcloud_mongodb_instance`, `tencentcloud_mongodb_sharding_instance` and `tencentcloud_mongodb_standby_instance` remove spec update validation.

## 1.40.3 (August 11, 2020)

ENHANCEMENTS:

* Data Source: `tencentcloud_kubernetes_clusters`add new attributes `cluster_as_enabled`,`node_name_type`,`cluster_extra_args`,`network_type`,`is_non_static_ip_mode`,`kube_proxy_mode`,`service_cidr`,`eni_subnet_ids`,`claim_expired_seconds` and `deletion_protection`.

BUG FIXES:

* Resource: `tencentcloud_vpn_gateway` fix creation of instance when `vpc_id` is specified.
* Resource: `tencentcloud_vpn_connection` fix creation of instance when `vpc_id` is specified.
* Resource: `tencentcloud_instance` fix `internet_charge_type` inconsistency when public ip is not allocated.

## 1.40.2 (August 08, 2020)

BUG FIXES:

* Resource: `tencentcloud_instance` fix accidentally fail to delete prepaid instance ([#485](https://github.com/tencentcloudstack/terraform-provider-tencentcloud/issues/485)).

## 1.40.1 (August 05, 2020)

BUG FIXES:

* Resource: `tencentcloud_vpn_connection` fix mulit `security_group_policy` is not supported ([#487](https://github.com/tencentcloudstack/terraform-provider-tencentcloud/issues/487)).

## 1.40.0 (July 31, 2020)

FEATURES:

* **New Resource**: `tencentcloud_mongodb_standby_instance`

ENHANCEMENTS:

* Resource: `tencentcloud_gaap_http_rule` argument `realservers` now is optional.
* Resource: `tencentcloud_kubernetes_cluster` supports multiple `availability_zone`.
* Data Source: `tencentcloud_mongodb_instances` add new argument `charge_type` and `auto_renew_flag` to support prepaid type.
* Resource: `tencentcloud_mongodb_instance` supports prepaid type, new mongodb SDK version `2019-07-25` and standby instance.
* Resource: `tencentcloud_mongodb_sharding_instance` supports prepaid type, new mongodb SDK version `2019-07-25` and standby instance.
* Resource: `tencentcloud_security_group_lite_rule` refine update process and doc.

BUG FIXES:

* Resource: `tencentcloud_instance` fix set `key_name` error.

## 1.39.0 (July 18, 2020)

ENHANCEMENTS:

* upgrade terraform 0.13
* update readme to new repository

## 1.38.3 (July 13, 2020)

ENHANCEMENTS:

* Data Source: `tencentcloud_images` supports list of snapshots.
* Resource: `tencentcloud_kubernetes_cluster_attachment` add new argument `worker_config` to support config with existing instances.
* Resource: `tencentcloud_ccn` add new argument `tags` to support tags settings.
* Resource: `tencentcloud_cfs_file_system` add new argument `tags` to support tags settings.

BUG FIXES:

* Resource: `tencentcloud_gaap_layer4_listener` fix error InvalidParameter when destroy resource.
* Resource: `tencentcloud_gaap_layer7_listener` fix error InvalidParameter when destroy resource.
* Resource: `tencentcloud_cdn_domain` fix incorrect setting `server_certificate_config`, `client_certificate_config` caused the program to crash.

## 1.38.2 (July 03, 2020)

BUG FIXES:

* Resource: `tencentcloud_instance` fix `allocate_public_ip` inconsistency when eip is attached to the cvm.
* Resource: `tencentcloud_mysql_instance` fix auto-forcenew on `charge_type` and `pay_type` when upgrading terraform version. ([#459](https://github.com/tencentcloudstack/terraform-provider-tencentcloud/pull/459)).

## 1.38.1 (June 30, 2020)

BUG FIXES:

* Resource: `tencentcloud_cos_bucket` fix creation failure.

## 1.38.0 (June 29, 2020)

FEATURES:

* **New Data Source**: `tencentcloud_cdn_domains`

BUG FIXES:

* Resource: `tencentcloud_gaap_http_domain` fix a condition for setting client certificate ids([#454](https://github.com/tencentcloudstack/terraform-provider-tencentcloud/pull/454)).

## 1.37.0 (June 23, 2020)

FEATURES:
* **New Resource**: `tencentcloud_postgresql_instance`
* **New Data Source**: `tencentcloud_postgresql_instances`
* **New Data Source**: `tencentcloud_postgresql_speccodes`
* **New Data Source**: `tencentcloud_sqlserver_zone_config`

ENHANCEMENTS:

* Resource: `tencentcloud_mongodb_instance` support more machine type.

## 1.36.1 (June 12, 2020)

ENHANCEMENTS:

* Resource: `tencentcloud_kubernetes_cluster` add new argument `labels`.
* Resource: `tencentcloud_kubernetes_as_scaling_group` add new argument `labels`.
* Resource: `tencentcloud_cos_bucket` add new arguments `encryption_algorithm` and `versioning_enable`.

## 1.36.0 (June 08, 2020)

FEATURES:

* **New Data Source**: `tencentcloud_availability_regions`

ENHANCEMENTS: 

* Data Source: `tencentcloud_redis_instances` add new argument `charge_type` to support prepaid type.
* Resource: `tencentcloud_redis_instance` add new argument `charge_type`, `prepaid_period` and `force_delete` to support prepaid type.
* Resource: `tencentcloud_mysql_instance` add new argument `force_delete` to support soft deletion.
* Resource: `tencentcloud_mysql_readonly_instance` add new argument `force_delete` to support soft deletion.

BUG FIXES:

* Resource: `tencentcloud_instance` fix `allocate_public_ip` inconsistency when eip is attached to the cvm.

DEPRECATED:
* Data Source: `tencentcloud_mysql_instances`: optional argument `pay_type` is no longer supported, replace by `charge_type`.
* Resource: `tencentcloud_mysql_instance`: optional arguments `pay_type` and `period` are no longer supported, replace by `charge_type` and `prepaid_period`.
* Resource: `tencentcloud_mysql_readonly_instance`: optional arguments `pay_type` and `period` are no longer supported, replace by `charge_type` and `prepaid_period`.
* Resource: `tencentcloud_tcaplus_group` replace by `tencentcloud_tcaplus_tablegroup`
* Data Source: `tencentcloud_tcaplus_groups` replace by `tencentcloud_tcaplus_tablegroups`
* Resource: `tencentcloud_tcaplus_tablegroup`,`tencentcloud_tcaplus_idl` and `tencentcloud_tcaplus_table`  arguments `group_id`/`group_name`  replace by `tablegroup_id`/`tablegroup_name`
* Data Source: `tencentcloud_tcaplus_groups`,`tencentcloud_tcaplus_idls` and `tencentcloud_tcaplus_tables` arguments `group_id`/`group_name`  replace by `tablegroup_id`/`tablegroup_name`

## 1.35.1 (June 02, 2020)

ENHANCEMENTS: 

* Resource: `tencentcloud_as_scaling_config`, `tencentcloud_eip` and `tencentcloud_kubernetes_cluster` remove the validate function of `internet_max_bandwidth_out`.
* Resource: `tencentcloud_vpn_gateway` update available value of `bandwidth`.

## 1.35.0 (June 01, 2020)

FEATURES:

* **New Data Source**: `tencentcloud_elasticsearch_instances`
* **New Resource**: `tencentcloud_elasticsearch_instance`

## 1.34.0 (May 28, 2020)

ENHANCEMENTS: 

* upgrade terraform-plugin-sdk

## 1.33.2 (May 25, 2020)

DEPRECATED:
* Data Source: `tencentcloud_tcaplus_applications` replace by `tencentcloud_tcaplus_clusters`,optional arguments `app_id` and `app_name` are no longer supported, replace by `cluster_id` and `cluster_name`
* Data Source: `tencentcloud_tcaplus_zones` replace by `tencentcloud_tcaplus_groups`,optional arguments `app_id`,`zone_id` and `zone_name` are no longer supported, replace by `cluster_id`,`group_id` and `cluster_name`
* Data Source: `tencentcloud_tcaplus_tables` optional arguments `app_id` and `zone_id` are no longer supported, replace by `cluster_id` and `group_id`
* Data Source: `tencentcloud_tcaplus_idls`: optional argument `app_id` is no longer supported, replace by `cluster_id`.
* Resource: `tencentcloud_tcaplus_application` replace by `tencentcloud_tcaplus_cluster`,input argument `app_name` is no longer supported, replace by `cluster_name`
* Resource: `tencentcloud_tcaplus_zone` replace by `tencentcloud_tcaplus_group`, input arguments `app_id` and `zone_name` are no longer supported, replace by `cluster_id` and `group_name`
* Resource: `tencentcloud_tcaplus_idl` input arguments `app_id` and `zone_id` are no longer supported, replace by `cluster_id` and `group_id`
* Resource: `tencentcloud_tcaplus_table` input arguments `app_id`and `zone_id` are no longer supported, replace by `cluster_id` and `group_id`
* Resource: `tencentcloud_redis_instance`: optional argument `type` is no longer supported, replace by `type_id`.
* Data Source: `tencentcloud_redis_instances`: output argument `type` is no longer supported, replace by `type_id`.
* Data Source: `tencentcloud_redis_zone_config`: output argument `type` is no longer supported, replace by `type_id`.

## 1.33.1 (May 22, 2020)

ENHANCEMENTS: 

* Data Source: `tencentcloud_redis_instances` add new argument `type_id`, `redis_shard_num`, `redis_replicas_num`
* Data Source: `tencentcloud_redis_zone_config` add output argument `type_id` and new output argument `type_id`, `redis_shard_nums`, `redis_replicas_nums`
* Data Source: `tencentcloud_ccn_instances` add new type `VPNGW` for field `instance_type`
* Data Source: `tencentcloud_vpn_gateways` add new type `CCN` for field `type`
* Resource: `tencentcloud_redis_instance` add new argument `type_id`, `redis_shard_num`, `redis_replicas_num`
* Resource: `tencentcloud_ccn_attachment` add new type `CNN_INSTANCE_TYPE_VPNGW` for field `instance_type`
* Resource: `tencentcloud_vpn_gateway` add new type `CCN` for field `type`

BUG FIXES:

* Resource: `tencentcloud_cdn_domain` fix `https_config` inconsistency after apply([#413](https://github.com/tencentcloudstack/terraform-provider-tencentcloud/issues/413)).

DEPRECATED:

* Resource: `tencentcloud_redis_instance`: optional argument `type` is no longer supported, replace by `type_id`.
* Data Source: `tencentcloud_redis_instances`: output argument `type` is no longer supported, replace by `type_id`.
* Data Source: `tencentcloud_redis_zone_config`: output argument `type` is no longer supported, replace by `type_id`.

## 1.33.0 (May 18, 2020)

FEATURES:

* **New Data Source**: `tencentcloud_monitor_policy_conditions`
* **New Data Source**: `tencentcloud_monitor_data`
* **New Data Source**: `tencentcloud_monitor_product_event`
* **New Data Source**: `tencentcloud_monitor_binding_objects`
* **New Data Source**: `tencentcloud_monitor_policy_groups`
* **New Data Source**: `tencentcloud_monitor_product_namespace`
* **New Resource**: `tencentcloud_monitor_policy_group`
* **New Resource**: `tencentcloud_monitor_binding_object`
* **New Resource**: `tencentcloud_monitor_binding_receiver`

ENHANCEMENTS: 

* Data Source: `tencentcloud_instances` add new output argument `instance_charge_type_prepaid_renew_flag`.
* Data Source: `tencentcloud_cbs_storages` add new output argument `prepaid_renew_flag`.
* Data Source: `tencentcloud_cbs_storages` add new output argument `charge_type`.
* Resource: `tencentcloud_instance` support update with argument `instance_charge_type_prepaid_renew_flag`.
* Resource: `tencentcloud_cbs_storage` add new argument `force_delete`.
* Resource: `tencentcloud_cbs_storage` add new argument `charge_type`.
* Resource: `tencentcloud_cbs_storage` add new argument `prepaid_renew_flag`.
* Resource: `tencentcloud_cdn_domain` add new argument `full_url_cache`([#405](https://github.com/tencentcloudstack/terraform-provider-tencentcloud/issues/405)).

DEPRECATED:

* Resource: `tencentcloud_cbs_storage`: optional argument `period` is no longer supported.

## 1.32.1 (April 30, 2020)

ENHANCEMENTS: 

* Resource: `tencentcloud_ccn_attachment` add new argument `ccn_uin`.
* Resource: `tencentcloud_instance` add new argument `force_delete`.

BUG FIXES:

* Resource: `tencentcloud_scf_function` fix update `zip_file`.

## 1.32.0 (April 20, 2020)

FEATURES:

* **New Resource**: `tencentcloud_kubernetes_cluster_attachment`([#285](https://github.com/tencentcloudstack/terraform-provider-tencentcloud/issues/285)).

ENHANCEMENTS: 

* Resource: `tencentcloud_cdn_domain` add new attribute `cname`([#395](https://github.com/tencentcloudstack/terraform-provider-tencentcloud/issues/395)).

BUG FIXES:

* Resource: `tencentcloud_cos_bucket_object` mark the object as destroyed when the object not exist.

## 1.31.2 (April 17, 2020)

ENHANCEMENTS: 

* Resource: `tencentcloud_cbs_storage` support modify `tags`.

## 1.31.1 (April 14, 2020)

BUG FIXES: 

* Resource: `tencentcloud_keypair` fix bug when trying to destroy resources containing CVM and key pair([#375](https://github.com/tencentcloudstack/terraform-provider-tencentcloud/issues/375)).
* Resource: `tencentcloud_clb_attachment` fix bug when trying to destroy multiple attachments in the array. 
* Resource: `tencentcloud_cam_group_membership` fix bug when trying to destroy multiple users in the array. 

ENHANCEMENTS:

* Resource: `tencentcloud_mysql_account` add new argument `host`([#372](https://github.com/tencentcloudstack/terraform-provider-tencentcloud/issues/372)).
* Resource: `tencentcloud_mysql_account_privilege` add new argument `account_host`([#372](https://github.com/tencentcloudstack/terraform-provider-tencentcloud/issues/372)).
* Resource: `tencentcloud_mysql_privilege` add new argument `account_host`([#372](https://github.com/tencentcloudstack/terraform-provider-tencentcloud/issues/372)).
* Resource: `tencentcloud_mysql_readonly_instance` check master monitor data before create([#379](https://github.com/tencentcloudstack/terraform-provider-tencentcloud/issues/379)).
* Resource: `tencentcloud_tcaplus_application` remove the pull password from server. 
* Resource: `tencentcloud_instance` support import `allocate_public_ip`([#382](https://github.com/tencentcloudstack/terraform-provider-tencentcloud/issues/382)).
* Resource: `tencentcloud_redis_instance` add two redis types.
* Data Source: `tencentcloud_vpc_instances` add new argument `cidr_block`,`tag_key` ([#378](https://github.com/tencentcloudstack/terraform-provider-tencentcloud/issues/378)).
* Data Source: `tencentcloud_vpc_route_tables` add new argument `tag_key`,`vpc_id`,`association_main` ([#378](https://github.com/tencentcloudstack/terraform-provider-tencentcloud/issues/378)).
* Data Source: `tencentcloud_vpc_subnets` add new argument `cidr_block`,`tag_key`,`is_remote_vpc_snat` ([#378](https://github.com/tencentcloudstack/terraform-provider-tencentcloud/issues/378)).
* Data Source: `tencentcloud_mysql_zone_config` and `tencentcloud_redis_zone_config` remove region check.

## 1.31.0 (April 07, 2020)

FEATURES:

* **New Resource**: `tencentcloud_cdn_domain`

ENHANCEMENTS:

* Data Source: `tencentcloud_cam_users` add new argument `user_id`.
* Resource: `tencentcloud_vpc` add retry logic.

BUG FIXES: 

* Resource: `tencentcloud_instance` fix timeout error when modify password.

## 1.30.7 (March 31, 2020)

BUG FIXES: 

* Resource: `tencentcloud_kubernetes_as_scaling_group` set a value to argument `key_ids` cause error .

## 1.30.6 (March 30, 2020)

ENHANCEMENTS:

* Resource: `tencentcloud_tcaplus_idl` add new argument `zone_id`. 
* Resource: `tencentcloud_cam_user` add new argument `force_delete`.([#354](https://github.com/tencentcloudstack/terraform-provider-tencentcloud/issues/354))
* Data Source: `tencentcloud_vpc_subnets` add new argument `vpc_id`. 

## 1.30.5 (March 19, 2020)

BUG FIXES: 

* Resource: `tencentcloud_key_pair` will be replaced when `public_key` contains comment.
* Resource: `tencentcloud_scf_function` upload local file error.

ENHANCEMENTS:

* Resource: `tencentcloud_scf_function` runtime support nodejs8.9 and nodejs10.15. 

## 1.30.4 (March 10, 2020)

BUG FIXES:

* Resource: `tencentcloud_cam_policy` fix read nil issue when the resource is not exist.([#344](https://github.com/tencentcloudstack/terraform-provider-tencentcloud/issues/#344)).
* Resource: `tencentcloud_key_pair` will be replaced when the end of `public_key` contains spaces([#343](https://github.com/tencentcloudstack/terraform-provider-tencentcloud/issues/343)).
* Resource: `tencentcloud_scf_function` fix trigger does not support cos_region.

ENHANCEMENTS:

* Resource: `tencentcloud_kubernetes_cluster` add new attributes `cluster_os_type`,`cluster_internet`,`cluster_intranet`,`managed_cluster_internet_security_policies` and `cluster_intranet_subnet_id`.


## 1.30.3 (February 24, 2020)

BUG FIXES:

* Resource: `tencentcloud_instance` fix that classic network does not support([#339](https://github.com/tencentcloudstack/terraform-provider-tencentcloud/issues/339)).

## 1.30.2 (February 17, 2020)

ENHANCEMENTS:

* Data Source: `tencentcloud_cam_policies` add new attribute `policy_id`.
* Data Source: `tencentcloud_cam_groups` add new attribute `group_id`.

## 1.30.1 (January 21, 2020)

BUG FIXES:

* Resource: `tencentcloud_dnat` fix `elastic_port` and `internal_port` type error.
* Resource: `tencentcloud_vpn_gateway` fix `state` type error.
* Resource: `tencentcloud_dayu_ddos_policy` fix that `white_ips` and `black_ips` can not be updated.
* Resource: `tencentcloud_dayu_l4_rule` fix that rule parameters can not be updated.

ENHANCEMENTS:

* Data Source: `tencentcloud_key_pairs` support regular expression search by name.

## 1.30.0 (January 14, 2020)

FEATURES:

* **New Data Source**: `tencentcloud_dayu_cc_http_policies`
* **New Data Source**: `tencentcloud_dayu_cc_https_policies`
* **New Data Source**: `tencentcloud_dayu_ddos_policies`
* **New Data Source**: `tencentcloud_dayu_ddos_policy_attachments`
* **New Data Source**: `tencentcloud_dayu_ddos_policy_cases`
* **New Data Source**: `tencentcloud_dayu_l4_rules`
* **New Data Source**: `tencentcloud_dayu_l7_rules`
* **New Resource**: `tencentcloud_dayu_cc_http_policy`
* **New Resource**: `tencentcloud_dayu_cc_https_policy`
* **New Resource**: `tencentcloud_dayu_ddos_policy`
* **New Resource**: `tencentcloud_dayu_ddos_policy_attachment`
* **New Resource**: `tencentcloud_dayu_ddos_policy_case`
* **New Resource**: `tencentcloud_dayu_l4_rule`
* **New Resource**: `tencentcloud_dayu_l7_rule`

BUG FIXES:

* gaap: optimize gaap describe: when describe resource by id but get more than 1 resources, return error directly instead of using the first result 
* Resource: `tencentcloud_eni_attachment` fix detach may failed.
* Resource: `tencentcloud_instance` remove the tag that be added by as attachment automatically([#300](https://github.com/tencentcloudstack/terraform-provider-tencentcloud/issues/300)).
* Resource: `tencentcloud_clb_listener` fix `sni_switch` type error([#297](https://github.com/tencentcloudstack/terraform-provider-tencentcloud/issues/297)).
* Resource: `tencentcloud_vpn_gateway` shows argument `prepaid_renew_flag` has changed when applied again([#298](https://github.com/tencentcloudstack/terraform-provider-tencentcloud/issues/298)).
* Resource: `tencentcloud_clb_instance` fix the bug that instance id is not set in state file([#303](https://github.com/tencentcloudstack/terraform-provider-tencentcloud/issues/303)).
* Resource: `tencentcloud_vpn_gateway` that is postpaid charge type cannot be deleted normally([#312](https://github.com/tencentcloudstack/terraform-provider-tencentcloud/issues/312)).
* Resource: `tencentcloud_vpn_gateway` add `InternalError` SDK error to triggering the retry process.
* Resource: `tencentcloud_vpn_gateway` fix read nil issue when the resource is not exist.
* Resource: `tencentcloud_clb_listener_rule` fix unclear error message of SSL type error.
* Resource: `tencentcloud_ha_vip_attachment` fix read nil issue when the resource is not exist.
* Data Source: `tencentcloud_security_group` fix `project_id` type error.
* Data Source: `tencentcloud_security_groups` fix `project_id` filter not works([#303](https://github.com/tencentcloudstack/terraform-provider-tencentcloud/issues/314)).

## 1.29.0 (January 06, 2020)

FEATURES:

* **New Data Source**: `tencentcloud_gaap_domain_error_pages`
* **New Resource**: `tencentcloud_gaap_domain_error_page`

ENHANCEMENTS:
* Data Source: `tencentcloud_vpc_instances` add new optional argument `is_default`.
* Data Source: `tencentcloud_vpc_subnets` add new optional argument `availability_zone`,`is_default`.

BUG FIXES:
* Resource: `tencentcloud_redis_instance` field security_groups are id list, not name list([#291](https://github.com/tencentcloudstack/terraform-provider-tencentcloud/issues/291)).

## 1.28.0 (December 25, 2019)

FEATURES:

* **New Data Source**: `tencentcloud_cbs_snapshot_policies`
* **New Resource**: `tencentcloud_cbs_snapshot_policy_attachment`

ENHANCEMENTS:

* doc: rewrite website index
* Resource: `tencentcloud_instance` support modifying instance type([#251](https://github.com/tencentcloudstack/terraform-provider-tencentcloud/issues/251)).
* Resource: `tencentcloud_gaap_http_domain` add new optional argument `realserver_certificate_ids`.
* Data Source: `tencentcloud_gaap_http_domains` add new output argument `realserver_certificate_ids`.

DEPRECATED:

* Resource: `tencentcloud_gaap_http_domain`: optional argument `realserver_certificate_id` is no longer supported.
* Data Source: `tencentcloud_gaap_http_domains`: output argument `realserver_certificate_id` is no longer supported.

## 1.27.0 (December 17, 2019)

FEATURES:

* **New Data Source**: `tencentcloud_tcaplus_applications`
* **New Data Source**: `tencentcloud_tcaplus_zones`
* **New Data Source**: `tencentcloud_tcaplus_tables`
* **New Data Source**: `tencentcloud_tcaplus_idls`
* **New Resource**: `tencentcloud_tcaplus_application`
* **New Resource**: `tencentcloud_tcaplus_zone`
* **New Resource**: `tencentcloud_tcaplus_idl`
* **New Resource**: `tencentcloud_tcaplus_table`

ENHANCEMENTS:

* Resource: `tencentcloud_mongodb_instance` support more instance type([#241](https://github.com/tencentcloudstack/terraform-provider-tencentcloud/issues/241)).
* Resource: `tencentcloud_kubernetes_cluster` support more instance type([#237](https://github.com/tencentcloudstack/terraform-provider-tencentcloud/issues/237)).

BUG FIXES:

* Fix bug that resource `tencentcloud_instance` delete error when instance launch failed.
* Fix bug that resource `tencentcloud_security_group` read error when response is InternalError.
* Fix bug that the type of `cluster_type` is wrong in data source `tencentcloud_mongodb_instances`([#242](https://github.com/tencentcloudstack/terraform-provider-tencentcloud/issues/242)).
* Fix bug that resource `tencentcloud_eip` unattach error([#233](https://github.com/tencentcloudstack/terraform-provider-tencentcloud/issues/233)).
* Fix bug that terraform read nil attachment resource when the attached resource of attachment resource is removed of resource CLB and CAM.
* Fix doc example error of resource `tencentcloud_nat_gateway`.

DEPRECATED:

* Resource: `tencentcloud_eip`: optional argument `applicable_for_clb` is no longer supported.

## 1.26.0 (December 09, 2019)

FEATURES:

* **New Resource**: `tencentcloud_mysql_privilege`([#223](https://github.com/tencentcloudstack/terraform-provider-tencentcloud/issues/223)).
* **New Resource**: `tencentcloud_kubernetes_as_scaling_group`([#202](https://github.com/tencentcloudstack/terraform-provider-tencentcloud/issues/202)).

ENHANCEMENTS:

* Resource: `tencentcloud_gaap_layer4_listener` support import.
* Resource: `tencentcloud_gaap_http_rule` support import.
* Resource: `tencentcloud_gaap_security_rule` support import.
* Resource: `tencentcloud_gaap_http_domain` add new optional argument `client_certificate_ids`.
* Resource: `tencentcloud_gaap_layer7_listener` add new optional argument `client_certificate_ids`.
* Data Source: `tencentcloud_gaap_http_domains` add new output argument `client_certificate_ids`.
* Data Source: `tencentcloud_gaap_layer7_listeners` add new output argument `client_certificate_ids`.

DEPRECATED:

* Resource: `tencentcloud_gaap_http_domain`: optional argument `client_certificate_id` is no longer supported.
* Resource: `tencentcloud_gaap_layer7_listener`: optional argument `client_certificate_id` is no longer supported.
* Resource: `tencentcloud_mysql_account_privilege` replaced by `tencentcloud_mysql_privilege`.
* Data Source: `tencentcloud_gaap_http_domains`: output argument `client_certificate_id` is no longer supported.
* Data Source: `tencentcloud_gaap_layer7_listeners`: output argument `client_certificate_id` is no longer supported.

BUG FIXES:

* Fix bug that resource `tencentcloud_clb_listener` 's unchangeable `health_check_switch`([#235](https://github.com/tencentcloudstack/terraform-provider-tencentcloud/issues/235)).
* Fix bug that resource `tencentcloud_clb_instance` read nil and report error.
* Fix example errors of resource `tencentcloud_cbs_snapshot_policy` and data source `tencentcloud_dnats`.

## 1.25.2 (December 04, 2019)

BUG FIXES:
* Fixed bug that the validator of cvm instance type is incorrect.

## 1.25.1 (December 03, 2019)

ENHANCEMENTS:
* Optimized error message of validators.

BUG FIXES:
* Fixed bug that the type of `state` is incorrect in data source `tencentcloud_nat_gateways`([#226](https://github.com/tencentcloudstack/terraform-provider-tencentcloud/issues/226)).
* Fixed bug that the value of `cluster_max_pod_num` is incorrect in resource `tencentcloud_kubernetes_cluster`([#228](https://github.com/tencentcloudstack/terraform-provider-tencentcloud/issues/228)).


## 1.25.0 (December 02, 2019)

ENHANCEMENTS:

* Resource: `tencentcloud_instance` support `SPOTPAID` instance. Thanks to @LipingMao ([#209](https://github.com/tencentcloudstack/terraform-provider-tencentcloud/issues/209)).
* Resource: `tencentcloud_vpn_gateway` add argument `prepaid_renew_flag` and `prepaid_period` to support prepaid VPN gateway instance creation.

BUG FIXES:
* Fixed bugs that update operations on `tencentcloud_cam_policy` do not work.
* Fixed bugs that filters on `tencentcloud_cam_users` do not work.

DEPRECATED:
 * Data Source: `tencentcloud_cam_user_policy_attachments`:`policy_type` is no longer supported.
 * Data Source: `tencentcloud_cam_group_policy_attachments`:`policy_type` is no longer supported.

## 1.24.1 (November 26, 2019)

ENHANCEMENTS:

* Resource: `tencentcloud_kubernetes_cluster` add support for `PREPAID` instance type. Thanks to @woodylic ([#204](https://github.com/tencentcloudstack/terraform-provider-tencentcloud/issues/204)).
* Resource: `tencentcloud_cos_bucket` add optional argument tags
* Data Source: `tencentcloud_cos_buckets` add optional argument tags

BUG FIXES:
* Fixed docs issues of `tencentcloud_nat_gateway`

## 1.24.0 (November 20, 2019)

FEATURES:

* **New Data Source**: `tencentcloud_ha_vips`
* **New Data Source**: `tencentcloud_ha_vip_eip_attachments`
* **New Resource**: `tencentcloud_ha_vip`
* **New Resource**: `tencentcloud_ha_vip_eip_attachment`

ENHANCEMENTS:

* Resource: `tencentcloud_kubernetes_cluster` cluster_os add new support: `centos7.6x86_64` and `ubuntu18.04.1 LTSx86_64` 
* Resource: `tencentcloud_nat_gateway` add computed argument `created_time`.

BUG FIXES:

* Fixed docs issues of CAM, DNAT and NAT_GATEWAY
* Fixed query issue that paged-query was not supported in data source `tencentcloud_dnats`
* Fixed query issue that filter `address_ip` was set incorrectly in data source `tencentcloud_eips`

## 1.23.0 (November 14, 2019)

FEATURES:

* **New Data Source**: `tencentcloud_images`
* **New Data Source**: `tencentcloud_vpn_gateways`
* **New Data Source**: `tencentcloud_customer_gateways`
* **New Data Source**: `tencentcloud_vpn_connections`
* **New Resource**: `tencentcloud_vpn_gateway`
* **New Resource**: `tencentcloud_customer_gateway`
* **New Resource**: `tencentcloud_vpn_connection`
* **Provider TencentCloud**: add `security_token` argument

ENHANCEMENTS:

* All api calls now using api3.0
* Resource: `tencentcloud_eip` add optional argument `tags`.
* Data Source: `tencentcloud_eips` add optional argument `tags`.

BUG FIXES:

* Fixed docs of CAM

## 1.22.0 (November 05, 2019)

FEATURES:

* **New Data Source**: `tencentcloud_cfs_file_systems`
* **New Data Source**: `tencentcloud_cfs_access_groups`
* **New Data Source**: `tencentcloud_cfs_access_rules`
* **New Data Source**: `tencentcloud_scf_functions`
* **New Data Source**: `tencentcloud_scf_namespaces`
* **New Data Source**: `tencentcloud_scf_logs`
* **New Resource**: `tencentcloud_cfs_file_system`
* **New Resource**: `tencentcloud_cfs_access_group`
* **New Resource**: `tencentcloud_cfs_access_rule`
* **New Resource**: `tencentcloud_scf_function`
* **New Resource**: `tencentcloud_scf_namespace`

## 1.21.2 (October 29, 2019)

BUG FIXES:

* Resource: `tencentcloud_gaap_realserver` add ip/domain exists check
* Resource: `tencentcloud_kubernetes_cluster` add error handling logic and optional argument `tags`.
* Resource: `tencentcloud_kubernetes_scale_worker` add error handling logic.
* Data Source: `tencentcloud_kubernetes_clusters` add optional argument `tags`.

## 1.21.1 (October 23, 2019)

ENHANCEMENTS:

* Updated golang to version 1.13.x

BUG FIXES:

* Fixed docs of CAM

## 1.21.0 (October 15, 2019)

FEATURES:

* **New Data Source**: `tencentcloud_cam_users`
* **New Data Source**: `tencentcloud_cam_groups`
* **New Data Source**: `tencentcloud_cam_policies`
* **New Data Source**: `tencentcloud_cam_roles`
* **New Data Source**: `tencentcloud_cam_user_policy_attachments`
* **New Data Source**: `tencentcloud_cam_group_policy_attachments`
* **New Data Source**: `tencentcloud_cam_role_policy_attachments`
* **New Data Source**: `tencentcloud_cam_group_memberships`
* **New Data Source**: `tencentcloud_cam_saml_providers`
* **New Data Source**: `tencentcloud_reserved_instance_configs`
* **New Data Source**: `tencentcloud_reserved_instances`
* **New Resource**: `tencentcloud_cam_user`
* **New Resource**: `tencentcloud_cam_group`
* **New Resource**: `tencentcloud_cam_role`
* **New Resource**: `tencentcloud_cam_policy`
* **New Resource**: `tencentcloud_cam_user_policy_attachment`
* **New Resource**: `tencentcloud_cam_group_policy_attachment`
* **New Resource**: `tencentcloud_cam_role_policy_attachment`
* **New Resource**: `tencentcloud_cam_group_membership`
* **New Resource**: `tencentcloud_cam_saml_provider`
* **New Resource**: `tencentcloud_reserved_instance`

ENHANCEMENTS:

* Resource: `tencentcloud_gaap_http_domain` support import
* Resource: `tencentcloud_gaap_layer7_listener` support import

BUG FIXES:

* Resource: `tencentcloud_gaap_http_domain` fix sometimes can't enable realserver auth

## 1.20.1 (October 08, 2019)

ENHANCEMENTS:

* Data Source: `tencentcloud_availability_zones` refactor logic with api3.0 .
* Data Source: `tencentcloud_as_scaling_groups` add optional argument `tags` and attribute `tags` for `scaling_group_list`.
* Resource: `tencentcloud_eip` add optional argument `type`, `anycast_zone`, `internet_service_provider`, etc.
* Resource: `tencentcloud_as_scaling_group` add optional argument `tags`.

BUG FIXES:

* Data Source: `tencentcloud_gaap_http_domains` set response `certificate_id`, `client_certificate_id`, `realserver_auth`, `basic_auth` and `gaap_auth` default value when they are nil.
* Resource: `tencentcloud_gaap_http_domain` set response `certificate_id`, `client_certificate_id`, `realserver_auth`, `basic_auth` and `gaap_auth` default value when they are nil.

## 1.20.0 (September 24, 2019)

FEATURES:

* **New Data Source**: `tencentcloud_eips`
* **New Data Source**: `tencentcloud_instances`
* **New Data Source**: `tencentcloud_key_pairs`
* **New Data Source**: `tencentcloud_placement_groups`
* **New Resource**: `tencentcloud_placement_group`

ENHANCEMENTS:

* Data Source: `tencentcloud_redis_instances` add optional argument `tags`.
* Data Source: `tencentcloud_mongodb_instances` add optional argument `tags`.
* Data Source: `tencentcloud_instance_types` add optional argument `availability_zone` and `gpu_core_count`.
* Data Source: `tencentcloud_gaap_http_rules` add optional argument `forward_host` and attributes `forward_host` in `rules`.
* Resource: `tencentcloud_redis_instance` add optional argument `tags`.
* Resource: `tencentcloud_mongodb_instance` add optional argument `tags`.
* Resource: `tencentcloud_mongodb_sharding_instance` add optional argument `tags`.
* Resource: `tencentcloud_instance` add optional argument `placement_group_id`.
* Resource: `tencentcloud_eip` refactor logic with api3.0 .
* Resource: `tencentcloud_eip_association` refactor logic with api3.0 .
* Resource: `tencentcloud_key_pair` refactor logic with api3.0 .
* Resource: `tencentcloud_gaap_http_rule` add optional argument `forward_host`.

BUG FIXES:
* Resource: `tencentcloud_mysql_instance`: miss argument `availability_zone` causes the instance to be recreated.

DEPRECATED:

* Data Source: `tencentcloud_eip` replaced by `tencentcloud_eips`.

## 1.19.0 (September 19, 2019)

FEATURES:

* **New Resource**: `tencentcloud_security_group_lite_rule`.

ENHANCEMENTS:

* Data Source: `tencentcloud_security_groups`: add optional argument `tags`.
* Data Source: `tencentcloud_security_groups`: add optional argument `result_output_file` and new attributes `ingress`, `egress` for list `security_groups`.
* Resource: `tencentcloud_security_group`: add optional argument `tags`.
* Resource: `tencentcloud_as_scaling_config`: internet charge type support `BANDWIDTH_PREPAID`, `TRAFFIC_POSTPAID_BY_HOUR` and `BANDWIDTH_PACKAGE`.

BUG FIXES:
* Resource: `tencentcloud_clb_listener_rule`: fix unclear description and errors in example.
* Resource: `tencentcloud_instance`: fix hostname is not work.

## 1.18.1 (September 17, 2019)

FEATURES:

* **Update Data Source**: `tencentcloud_vpc_instances` add optional argument `tags`
* **Update Data Source**: `tencentcloud_vpc_subnets` add optional argument `tags`
* **Update Data Source**: `tencentcloud_route_tables` add optional argument `tags`
* **Update Resource**: `tencentcloud_vpc` add optional argument `tags`
* **Update Resource**: `tencentcloud_subnet` add optional argument `tags`
* **Update Resource**: `tencentcloud_route_table` add optional argument `tags`

ENHANCEMENTS:

* Data Source:`tencentcloud_kubernetes_clusters`  support pull out authentication information for cluster access too.
* Resource:`tencentcloud_kubernetes_cluster`  support pull out authentication information for cluster access.

BUG FIXES:

* Resource: `tencentcloud_mysql_instance`: when the mysql is abnormal state, read the basic information report error

DEPRECATED:

* Data Source: `tencentcloud_kubernetes_clusters`:`container_runtime` is no longer supported. 

## 1.18.0 (September 10, 2019)

FEATURES:

* **New Data Source**: `tencentcloud_ssl_certificates`
* **New Data Source**: `tencentcloud_dnats`
* **New Data Source**: `tencentcloud_nat_gateways`
* **New Resource**: `tencentcloud_ssl_certificate`
* **Update Resource**: `tencentcloud_clb_redirection` add optional argument `is_auto_rewrite`
* **Update Resource**: `tencentcloud_nat_gateway` , add more configurable items.
* **Update Resource**: `tencentcloud_nat` , add more configurable items.

DEPRECATED:
* Data Source: `tencentcloud_nats` replaced by `tencentcloud_nat_gateways`.

## 1.17.0 (September 04, 2019)

FEATURES:
* **New Data Source**: `tencentcloud_gaap_proxies`
* **New Data Source**: `tencentcloud_gaap_realservers`
* **New Data Source**: `tencentcloud_gaap_layer4_listeners`
* **New Data Source**: `tencentcloud_gaap_layer7_listeners`
* **New Data Source**: `tencentcloud_gaap_http_domains`
* **New Data Source**: `tencentcloud_gaap_http_rules`
* **New Data Source**: `tencentcloud_gaap_security_policies`
* **New Data Source**: `tencentcloud_gaap_security_rules`
* **New Data Source**: `tencentcloud_gaap_certificates`
* **New Resource**: `tencentcloud_gaap_proxy`
* **New Resource**: `tencentcloud_gaap_realserver`
* **New Resource**: `tencentcloud_gaap_layer4_listener`
* **New Resource**: `tencentcloud_gaap_layer7_listener`
* **New Resource**: `tencentcloud_gaap_http_domain`
* **New Resource**: `tencentcloud_gaap_http_rule`
* **New Resource**: `tencentcloud_gaap_certificate`
* **New Resource**: `tencentcloud_gaap_security_policy`
* **New Resource**: `tencentcloud_gaap_security_rule`

## 1.16.3 (August 30, 2019)

BUG FIXIES:

* Resource: `tencentcloud_kubernetes_cluster`: cgi error retry.
* Resource: `tencentcloud_kubernetes_scale_worker`: cgi error retry.

## 1.16.2 (August 28, 2019)

BUG FIXIES:

* Resource: `tencentcloud_instance`: fixed cvm data disks missing computed.
* Resource: `tencentcloud_mysql_backup_policy`: `backup_model` remove logical backup support. 
* Resource: `tencentcloud_mysql_instance`: `tags` adapt to the new official api.

## 1.16.1 (August 27, 2019)

ENHANCEMENTS:
* `tencentcloud_instance`: refactor logic with api3.0 .

## 1.16.0 (August 20, 2019)

FEATURES:
* **New Data Source**: `tencentcloud_kubernetes_clusters`
* **New Resource**: `tencentcloud_kubernetes_scale_worker`
* **New Resource**: `tencentcloud_kubernetes_cluster`

DEPRECATED:
* Data Source: `tencentcloud_container_clusters` replaced by `tencentcloud_kubernetes_clusters`.
* Data Source: `tencentcloud_container_cluster_instances` replaced by `tencentcloud_kubernetes_clusters`.
* Resource: `tencentcloud_container_cluster` replaced by `tencentcloud_kubernetes_cluster`.
* Resource: `tencentcloud_container_cluster_instance` replaced by `tencentcloud_kubernetes_scale_worker`.

## 1.15.2 (August 14, 2019)

ENHANCEMENTS:

* `tencentcloud_as_scaling_group`: fixed issue that binding scaling group to load balancer does not work.
* `tencentcloud_clb_attachements`: rename `rewrite_source_rule_id` with `source_rule_id` and rename `rewrite_target_rule_id` with `target_rule_id`.

## 1.15.1 (August 13, 2019)

ENHANCEMENTS:

* `tencentcloud_instance`: changed `image_id` property to ForceNew ([#78](https://github.com/tencentcloudstack/terraform-provider-tencentcloud/issues/78))
* `tencentcloud_instance`: improved with retry ([#82](https://github.com/tencentcloudstack/terraform-provider-tencentcloud/issues/82))
* `tencentcloud_cbs_storages`: improved with retry ([#82](https://github.com/tencentcloudstack/terraform-provider-tencentcloud/issues/82))
* `tencentcloud_clb_instance`: bug fixed and improved with retry ([#37](https://github.com/tencentcloudstack/terraform-provider-tencentcloud/issues/37))

## 1.15.0 (August 07, 2019)

FEATURES:
* **New Data Source**: `tencentcloud_clb_instances`
* **New Data Source**: `tencentcloud_clb_listeners`
* **New Data Source**: `tencentcloud_clb_listener_rules`
* **New Data Source**: `tencentcloud_clb_attachments`
* **New Data Source**: `tencentcloud_clb_redirections`
* **New Resource**: `tencentcloud_clb_instance`
* **New Resource**: `tencentcloud_clb_listener`
* **New Resource**: `tencentcloud_clb_listener_rule`
* **New Resource**: `tencentcloud_clb_attachment`
* **New Resource**: `tencentcloud_clb_redirection`

DEPRECATED:
* Resource: `tencentcloud_lb` replaced by `tencentcloud_clb_instance`.
* Resource: `tencentcloud_alb_server_attachment` replaced by `tencentcloud_clb_attachment`.

## 1.14.1 (August 05, 2019)

BUG FIXIES:

* resource/tencentcloud_security_group_rule: fixed security group rule id is not compatible with previous version.

## 1.14.0 (July 30, 2019)

FEATURES:
* **New Data Source**: `tencentcloud_security_groups`
* **New Data Source**: `tencentcloud_mongodb_instances`
* **New Data Source**: `tencentcloud_mongodb_zone_config`
* **New Resource**: `tencentcloud_mongodb_instance`
* **New Resource**: `tencentcloud_mongodb_sharding_instance`
* **Update Resource**: `tencentcloud_security_group_rule` add optional argument `description`

DEPRECATED:
* Data Source: `tencnetcloud_security_group` replaced by `tencentcloud_security_groups`

ENHANCEMENTS:
* Refactoring security_group logic with api3.0

## 1.13.0 (July 23, 2019)

FEATURES:
* **New Data Source**: `tencentcloud_dc_gateway_instances`
* **New Data Source**: `tencentcloud_dc_gateway_ccn_routes`
* **New Resource**: `tencentcloud_dc_gateway`
* **New Resource**: `tencentcloud_dc_gateway_ccn_route`

## 1.12.0 (July 16, 2019)

FEATURES:
* **New Data Source**: `tencentcloud_dc_instances`
* **New Data Source**: `tencentcloud_dcx_instances`
* **New Resource**: `tencentcloud_dcx`
* **UPDATE Resource**:`tencentcloud_mysql_instance` and `tencentcloud_mysql_readonly_instance` completely delete instance. 

BUG FIXIES:

* resource/tencentcloud_instance: fixed issue when data disks set as delete_with_instance not works.
* resource/tencentcloud_instance: if managed public_ip manually, please don't define `allocate_public_ip` ([#62](https://github.com/tencentcloudstack/terraform-provider-tencentcloud/issues/62)).
* resource/tencentcloud_eip_association: fixed issue when instances were manually deleted ([#60](https://github.com/tencentcloudstack/terraform-provider-tencentcloud/issues/60)).
* resource/tencentcloud_mysql_readonly_instance:remove an unsupported property `gtid`

## 1.11.0 (July 02, 2019)

FEATURES:
* **New Data Source**: `tencentcloud_ccn_instances`
* **New Data Source**: `tencentcloud_ccn_bandwidth_limits`
* **New Resource**: `tencentcloud_ccn`
* **New Resource**: `tencentcloud_ccn_attachment`
* **New Resource**: `tencentcloud_ccn_bandwidth_limit`

## 1.10.0 (June 27, 2019)

ENHANCEMENTS:

* Refactoring vpc logic with api3.0
* Refactoring cbs logic with api3.0

FEATURES:
* **New Data Source**: `tencentcloud_vpc_instances`
* **New Data Source**: `tencentcloud_vpc_subnets`
* **New Data Source**: `tencentcloud_vpc_route_tables`
* **New Data Source**: `tencentcloud_cbs_storages`
* **New Data Source**: `tencentcloud_cbs_snapshots`
* **New Resource**: `tencentcloud_route_table_entry`
* **New Resource**: `tencentcloud_cbs_snapshot_policy`
* **Update Resource**: `tencentcloud_vpc` , add more configurable items.
* **Update Resource**: `tencentcloud_subnet` , add more configurable items.
* **Update Resource**: `tencentcloud_route_table`, add more configurable items.
* **Update Resource**: `tencentcloud_cbs_storage`, add more configurable items.
* **Update Resource**: `tencentcloud_instance`: add optional argument `tags`.
* **Update Resource**: `tencentcloud_security_group_rule`: add optional argument `source_sgid`.
 
DEPRECATED:
* Data Source: `tencentcloud_vpc` replaced by `tencentcloud_vpc_instances`.
* Data Source: `tencentcloud_subnet` replaced by  `tencentcloud_vpc_subnets`.
* Data Source: `tencentcloud_route_table` replaced by `tencentcloud_vpc_route_tables`.
* Resource: `tencentcloud_route_entry` replaced by `tencentcloud_route_table_entry`.

## 1.9.1 (June 24, 2019)

BUG FIXIES:

* data/tencentcloud_instance: fixed vpc ip is in use error when re-creating with private ip ([#46](https://github.com/tencentcloudstack/terraform-provider-tencentcloud/issues/46)).

## 1.9.0 (June 18, 2019)

ENHANCEMENTS:

* update to `v0.12.1` Terraform SDK version

BUG FIXIES:

* data/tencentcloud_security_group: `project_id` remote API return sometime is string type.
* resource/tencentcloud_security_group: just like `data/tencentcloud_security_group`

## 1.8.0 (June 11, 2019)

FEATURES:
* **New Data Source**: `tencentcloud_as_scaling_configs`
* **New Data Source**: `tencentcloud_as_scaling_groups`
* **New Data Source**: `tencentcloud_as_scaling_policies`
* **New Resource**: `tencentcloud_as_scaling_config`
* **New Resource**: `tencentcloud_as_scaling_group`
* **New Resource**: `tencentcloud_as_attachment`
* **New Resource**: `tencentcloud_as_scaling_policy`
* **New Resource**: `tencentcloud_as_schedule`
* **New Resource**: `tencentcloud_as_lifecycle_hook`
* **New Resource**: `tencentcloud_as_notification`

## 1.7.0 (May 23, 2019)

FEATURES:
* **New Data Source**: `tencentcloud_redis_zone_config`
* **New Data Source**: `tencentcloud_redis_instances`
* **New Resource**: `tencentcloud_redis_instance`
* **New Resource**: `tencentcloud_redis_backup_config`

ENHANCEMENTS:

* resource/tencentcloud_instance: Add `hostname`, `project_id`, `delete_with_instance` argument.
* Update tencentcloud-sdk-go to better support redis api.

## 1.6.0 (May 15, 2019)

FEATURES:

* **New Data Source**: `tencentcloud_cos_buckets`
* **New Data Source**: `tencentcloud_cos_bucket_object`
* **New Resource**: `tencentcloud_cos_bucket`
* **New Resource**: `tencentcloud_cos_bucket_object`

ENHANCEMENTS:

* Add the framework of auto generating terraform docs

## 1.5.0 (April 26, 2019)

FEATURES:

* **New Data Source**: `tencentcloud_mysql_backup_list`
* **New Data Source**: `tencentcloud_mysql_zone_config`
* **New Data Source**: `tencentcloud_mysql_parameter_list`
* **New Data Source**: `tencentcloud_mysql_instance`
* **New Resource**: `tencentcloud_mysql_backup_policy`
* **New Resource**: `tencentcloud_mysql_account`
* **New Resource**: `tencentcloud_mysql_account_privilege`
* **New Resource**: `tencentcloud_mysql_instance`
* **New Resource**: `tencentcloud_mysql_readonly_instance`

ENHANCEMENTS:

* resource/tencentcloud_subnet: `route_table_id` now is an optional argument

## 1.4.0 (April 12, 2019)

ENHANCEMENTS:

* data/tencentcloud_image: add `image_name` attribute to this data source.
* resource/tencentcloud_instance: data disk count limit now is upgrade from 1 to 10, as API has supported more disks.
* resource/tencentcloud_instance: PREPAID instance now can be deleted, but still have some limit in API.

BUG FIXIES:

* resource/tencentcloud_instance: `allocate_public_ip` doesn't work properly when it is set to false.

## 1.3.0 (March 12, 2019)

FEATURES:

* **New Resource**: `tencentcloud_lb` ([#3](https://github.com/terraform-providers/terraform-provider-scaffolding/issues/3))

ENHANCEMENTS:

* resource/tencentcloud_instance: Add `user_data_raw` argument ([#4](https://github.com/terraform-providers/terraform-provider-scaffolding/issues/4))

## 1.2.2 (September 28, 2018)

BUG FIXES:

* resource/tencentcloud_cbs_storage: make name to be required ([#25](https://github.com/tencentyun/terraform-provider-tencentcloud/issues/25))
* resource/tencentcloud_instance: support user data and private ip

## 1.2.0 (April 3, 2018)

FEATURES:

* **New Resource**: `tencentcloud_container_cluster`
* **New Resource**: `tencentcloud_container_cluster_instance`
* **New Data Source**: `tencentcloud_container_clusters`
* **New Data Source**: `tencentcloud_container_cluster_instances`

## 1.1.0 (March 9, 2018)

FEATURES:

* **New Resource**: `tencentcloud_eip`
* **New Resource**: `tencentcloud_eip_association`
* **New Data Source**: `tencentcloud_eip`
* **New Resource**: `tencentcloud_nat_gateway`
* **New Resource**: `tencentcloud_dnat`
* **New Data Source**: `tencentcloud_nats`
* **New Resource**: `tencentcloud_cbs_snapshot`
* **New Resource**: `tencentcloud_alb_server_attachment`

## 1.0.0 (January 19, 2018)

FEATURES:

### CVM

RESOURCES:

* instance create
* instance read
* instance update
    * reset instance
    * reset password
    * update instance name
    * update security groups
* instance delete
* key pair create
* key pair read
* key pair delete

DATA SOURCES:

* image read
* instance\_type read
* zone read

### VPC

RESOURCES:

* vpc create
* vpc read
* vpc update (update name)
* vpc delete
* subnet create
* subnet read
* subnet update (update name)
* subnet delete
* security group create
* security group read
* security group update (update name, description)
* security group delete
* security group rule create
* security group rule read
* security group rule delete
* route table create
* route table read
* route table update (update name)
* route table delete
* route entry create
* route entry read
* route entry delete

DATA SOURCES:

* vpc read
* subnet read
* security group read
* route table read

### CBS

RESOURCES:

* storage create
* storage read
* storage update (update name)
* storage attach
* storage detach<|MERGE_RESOLUTION|>--- conflicted
+++ resolved
@@ -10,21 +10,18 @@
 
 ENHANCEMENTS:
 
-<<<<<<< HEAD
 * Resource `tencentcloud_ccn` add `charge_type` to support billing mode setting.
 * Resource `tencentcloud_ccn` add `bandwidth_limit_type` to support the speed limit type setting.
 * Resource `tencentcloud_ccn_bandwidth_limit` add `dst_region` to support destination area restriction setting.
+* Resource `tencentcloud_cdn_domain` add `range_origin_switch` to support range back to source configuration.
+* Resource `tencentcloud_cdn_domain` add `rule_cache` to support advanced path cache configuration.
+* Resource `tencentcloud_cdn_domain` add `request_header` to support request header configuration.
 * Data Source `tencentcloud_ccn_instances` add `charge_type` to support billing mode.
 * Data Source `tencentcloud_ccn_instances` add `bandwidth_limit_type` to support the speed limit type.
 * Data Source `tencentcloud_ccn_bandwidth_limit` add `dst_region` to support destination area restriction.
-=======
-* Resource `tencentcloud_cdn_domain` add `range_origin_switch` to support range back to source configuration.
-* Resource `tencentcloud_cdn_domain` add `rule_cache` to support advanced path cache configuration.
-* Resource `tencentcloud_cdn_domain` add `request_header` to support request header configuration.
 * Data Source `tencentcloud_cdn_domains` add `range_origin_switch` to support range back to source configuration.
 * Data Source `tencentcloud_cdn_domains` add `rule_cache` to support advanced path cache configuration.
 * Data Source `tencentcloud_cdn_domains` add `request_header` to support request header configuration.
->>>>>>> 2ff1bd30
 
 ## 1.51.1 (December 22, 2020)
 
