--- conflicted
+++ resolved
@@ -1,4 +1,8 @@
-<<<<<<< HEAD
+## 1.20.0 (Unreleased)
+
+BUG FIXES:
+* Resource: `tencentcloud_mysql_instance`: miss argument `availability_zone` causes the instance to be recreated.
+
 ## 1.19.1 (Unreleased)
 
 ENHANCEMENTS:
@@ -6,12 +10,6 @@
 * Data Source: `tencentcloud_mongodb_instances`: add optional argument `tags`
 * Resource: `tencentcloud_mongodb_instance`: add optional argument `tags`
 * Resource: `tencentcloud_mongodb_sharding_instance`: add optional argument `tags`
-=======
-## 1.20.0 (Unreleased)
-
-BUG FIXES:
-* Resource: `tencentcloud_mysql_instance`: miss argument `availability_zone` causes the instance to be recreated.
->>>>>>> edd715d4
 
 ## 1.19.0 (September 19, 2019)
 
