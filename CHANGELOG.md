<<<<<<< HEAD
## 1.48.0 (Unreleased)

FEATURES:

* **New Resource**: `tencentcloud_sqlserver_basic_instance`
* **New Data Source**: `tencentcloud_sqlserver_basic_instances` 
=======
## 1.47.1 (Unreleased)

ENHANCEMENTS:

* Resource: `tencentcloud_clb_listener` support configure HTTP health check for TCP listener([#539](https://github.com/tencentcloudstack/terraform-provider-tencentcloud/issues/539)).
* Resource: `tencentcloud_clb_listener` add computed argument `target_type`.
* Data Source: `tencentcloud_clb_listeners` support getting HTTP health check config for TCP listener.

DEPRECATED:
* Resource: `tencentcloud_clb_target_group_attachment`: optional argument `targrt_group_id` is no longer supported, replace by `target_group_id`.

>>>>>>> 8b47ee7b

## 1.47.0 (November 13, 2020)

ENHANCEMENTS:
* Resource: `tencentcloud_clb_listener` support import.
* Resource: `tencentcloud_clb_listener` add computed argument `listener_id`.
* Resource: `tencentcloud_clb_listener_rule` support import.
* Resource: `tencentcloud_cdn_domain` add example that use COS bucket url as origin.
* Resource: `tencentcloud_sqlserver_instance` add new argument `tags`.
* Resource: `tencentcloud_sqlserver_readonly_instance` add new argument `tags`.
* Resource: `tencentcloud_elasticsearch_instance` support `node_type` and `disk_size` modification.
* Data Source: `tencentcloud_instance_types` add argument `exclude_sold_out` to support filtering sold out instance types. 
* Data Source: `tencentcloud_sqlserver_instances` add new argument `tags`.

BUG FIXES:

* Resource: `tencentcloud_elasticsearch_instance` fix inconsistent bug.
* Resource: `tencentcloud_redis_instance` fix incorrect number when updating `mem_size`.
* Data Source: `tencentcloud_redis_instances` fix incorrect number for `mem_size`.

## 1.46.4 (November 6, 2020)

BUG FIXES:
* Resource: `tencentcloud_kubernetes_cluster` fix force replacement when updating `docker_graph_path`.

## 1.46.3 (November 6, 2020)

ENHANCEMENTS:
* Resource: `tencentcloud_kubernetes_cluster` add more values with argument `cluster_os` to support linux OS system.

## 1.46.2 (November 5, 2020)

ENHANCEMENTS:

* Resource: `tencentcloud_kubernetes_cluster` add new argument `kube_config`.
* Resource: `tencentcloud_kubernetes_cluster` add value `tlinux2.4x86_64` with argument `cluster_os` to support linux OS system.
* Resource: `tencentcloud_kubernetes_cluster` add new argument `mount_target` to support set disk mount path.
* Resource: `tencentcloud_kubernetes_cluster` add new argument `docker_graph_path` to support set docker graph path.
* Resource: `tencentcloud_clb_redirection` add new argument `delete_all_auto_rewirte` to delete all auto-associated redirection when destroying the resource.
* Resource: `tencentcloud_kubernetes_scale_worker` add new argument `labels` to support scale worker labels.
* Data Source: `tencentcloud_kubernetes_clusters` add new argument `kube_config`.
* Data Source: `tencentcloud_availability_regions` support getting local region info by setting argument `name` with value `default`.
* Docs: update argument description.

BUG FIXES:

* Resource: `tencentcloud_clb_redirection` fix inconsistent bug when creating more than one auto redirection.
* Resource: `tencentcloud_redis_instance` fix updating issue when redis `type_id` is set `5`.

## 1.46.1 (October 29, 2020)

ENHANCEMENTS:

* Resource: `tencentcloud_cos_bucket` add new argument `cos_bucket_url`.
* Resource: `tencentcloud_nat_gateway` add new argument `tags`.
* Resource: `tencentcloud_postgresql_instance` add new argument `tags`.
* Data Source: `tencentcloud_cos_buckets` add new argument `cos_bucket_url`.
* Data Source: `tencentcloud_nat_gateways` add new argument `tags`.
* Data Source: `tencentcloud_postgresql_instances` add new argument `tags`.

## 1.46.0 (October 26, 2020)

FEATURES:

* **New Resource**: `tencentcloud_api_gateway_api`
* **New Resource**: `tencentcloud_api_gateway_service`
* **New Resource**: `tencentcloud_api_gateway_custom_domain`
* **New Resource**: `tencentcloud_api_gateway_usage_plan`
* **New Resource**: `tencentcloud_api_gateway_usage_plan_attachment`
* **New Resource**: `tencentcloud_api_gateway_ip_strategy`
* **New Resource**: `tencentcloud_api_gateway_strategy_attachment`
* **New Resource**: `tencentcloud_api_gateway_api_key`
* **New Resource**: `tencentcloud_api_gateway_api_key_attachment`
* **New Resource**: `tencentcloud_api_gateway_service_release`
* **New Data Source**: `tencentcloud_api_gateway_apis` 
* **New Data Source**: `tencentcloud_api_gateway_services` 
* **New Data Source**: `tencentcloud_api_gateway_throttling_apis` 
* **New Data Source**: `tencentcloud_api_gateway_throttling_services` 
* **New Data Source**: `tencentcloud_api_gateway_usage_plans`
* **New Data Source**: `tencentcloud_api_gateway_ip_strategies`
* **New Data Source**: `tencentcloud_api_gateway_customer_domains`
* **New Data Source**: `tencentcloud_api_gateway_usage_plan_environments`
* **New Data Source**: `tencentcloud_api_gateway_api_keys`

## 1.45.3 (October 21, 2020)

BUG FIXES:

* Resource: `tencentcloud_sqlserver_instance` Fix the error of releasing associated resources when destroying sqlserver postpaid instance.
* Resource: `tencentcloud_sqlserver_readonly_instance` Fix the bug that the instance cannot be recycled when destroying sqlserver postpaid instance.
* Resource: `tencentcloud_clb_instance` fix force new when updating tags.
* Resource: `tencentcloud_redis_backup_config` fix doc issues.
* Resource: `tencentcloud_instance` fix `keep_image_login` force new issue when updating terraform version.
* Resource: `tencentcloud_clb_instance` fix tag creation bug.

## 1.45.2 (October 19, 2020)

BUG FIXES:
* Resource: `tencentcloud_mysql_instance` fix creating prepaid instance error.

## 1.45.1 (October 16, 2020)

ENHANCEMENTS:

* Resource: `tencentcloud_clb_target_group_instance_attachment` update doc.
* Resource: `tencentcloud_clb_target_group_attachment` update doc.

## 1.45.0 (October 15, 2020)

FEATURES:

* **New Resource**: `tencentcloud_clb_target_group_attachment`
* **New Resource**: `tencentcloud_clb_target_group`
* **New Resource**: `tencentcloud_clb_target_group_instance_attachment`
* **New Resource**: `tencentcloud_sqlserver_publish_subscribe`
* **New Resource**: `tencentcloud_vod_adaptive_dynamic_streaming_template`
* **New Resource**: `tencentcloud_vod_procedure_template`
* **New Resource**: `tencentcloud_vod_snapshot_by_time_offset_template`
* **New Resource**: `tencentcloud_vod_image_sprite_template`
* **New Resource**: `tencentcloud_vod_super_player_config`
* **New Data Source**: `tencentcloud_clb_target_groups`
* **New Data Source**: `tencentcloud_sqlserver_publish_subscribes` 
* **New Data Source**: `tencentcloud_vod_adaptive_dynamic_streaming_templates`
* **New Data Source**: `tencentcloud_vod_image_sprite_templates`
* **New Data Source**: `tencentcloud_vod_procedure_templates`
* **New Data Source**: `tencentcloud_vod_snapshot_by_time_offset_templates`
* **New Data Source**: `tencentcloud_vod_super_player_configs`

ENHANCEMENTS:

* Resource: `tencentcloud_clb_listener_rule` add new argument `target_type` to support backend target type with rule.
* Resource: `tencentcloud_mysql_instance` modify argument `engine_version` to support mysql 8.0.
* Resource: `tencentcloud_clb_listener_rule` add new argument `forward_type` to support backend protocol([#522](https://github.com/tencentcloudstack/terraform-provider-tencentcloud/issues/522)).
* Resource: `tencentcloud_instance` add new argument `keep_image_login` to support keeping image login.
* Resource: `tencentcloud_kubernetes_cluster` add new argument `extra_args` to support Kubelet.
* Resource: `tencentcloud_kubernetes_scale_worker` add new argument `extra_args` to support Kubelet.
* Resource: `tencentcloud_kubernetes_as_scaling_group` add new argument `extra_args` to support Kubelet.

## 1.44.0 (September 25, 2020)

FEATURES:

* **New Resource**: `tencentcloud_cynosdb_cluster`
* **New Resource**: `tencentcloud_cynosdb_readonly_instance`.
* **New Data Source**: `tencentcloud_cynosdb_clusters`
* **New Data Source**: `tencentcloud_cynosdb_readonly_instances`.

ENHANCEMENTS:

* Resource: `tencentcloud_mongodb_standby_instance` change example type to `POSTPAID`.
* Resource: `tencentcloud_instance` add new argument `encrypt` to support data disk with encrypt.
* Resource: `tencentcloud_elasticsearch` add new argument `encrypt` to support disk with encrypt.
* Resource: `tencentcloud_kubernetes_cluster` add new argument `cam_role_name` to support authorization with instances.

## 1.43.0 (September 18, 2020)

FEATURES:

* **New Resource**: `tencentcloud_image`
* **New Resource**: `tencentcloud_audit`
* **New Data Source**: `tencentcloud_audits` 
* **New Data Source**: `tencentcloud_audit_cos_regions`
* **New Data Source**: `tencentcloud_audit_key_alias`

ENHANCEMENTS:

* Resource: `tencentcloud_instance` add new argument `data_disk_snapshot_id` to support data disk with `SnapshotId`([#469](https://github.com/tencentcloudstack/terraform-provider-tencentcloud/issues/469))
* Data Source: `tencentcloud_instances` support filter by tags.

## 1.42.2 (September 14, 2020)

BUG FIXES:
* Resource: `tencentcloud_instance` fix `key_name` update error([#515](https://github.com/tencentcloudstack/terraform-provider-tencentcloud/issues/515)).

## 1.42.1 (September 10, 2020)

BUG FIXES:

* Resource: `tencentcloud_mongodb_instance` Fix the error of releasing associated resources when destroying mongodb postpaid instance.
* Resource: `tencentcloud_mongodb_sharding_instance` Fix the error of releasing associated resources when destroying mongodb postpaid sharding instance.
* Resource: `tencentcloud_mongodb_standby_instance` Fix the error of releasing associated resources when destroying mongodb postpaid standby instance.

## 1.42.0 (September 8, 2020)

FEATURES:

* **New Resource**: `tencentcloud_ckafka_topic`
* **New Data Source**: `tencentcloud_ckafka_topics` 

ENHANCEMENTS:

* Doc: optimize document directory.
* Resource: `tencentcloud_mongodb_instance`, `tencentcloud_mongodb_sharding_instance` and `tencentcloud_mongodb_standby_instance` remove system reserved tag `project`.

## 1.41.3 (September 3, 2020)

ENHANCEMENTS:

* Resource: `tencentcloud_vpc_acl_attachment` perfect example field `subnet_ids` to `subnet_id`([#505](https://github.com/tencentcloudstack/terraform-provider-tencentcloud/issues/505)).
* Resource: `tencentcloud_cbs_storage_attachment` support import.
* Resource: `tencentcloud_eip_association` support import.
* Resource: `tencentcloud_route_table_entry` support import.
* Resource: `tencentcloud_acl_attachment` support import.

## 1.41.2 (August 28, 2020)

BUG FIXES:
* Resource: `tencentcloud_vpn_connection` fix `security_group_policy` update issue when apply repeatedly.
* Resource: `tencentcloud_vpn_connection` fix inconsistent state when deleted on console.

## 1.41.1 (August 27, 2020)

BUG FIXES:

* Resource: `tencentcloud_vpn_gateway` fix force new issue when apply repeatedly.
* Resource: `tencentcloud_vpn_connection` fix force new issue when apply repeatedly.
* Resource: `tencentcloud_instance` support for adjusting `internet_max_bandwidth_out` without forceNew when attribute `internet_charge_type` within `TRAFFIC_POSTPAID_BY_HOUR`,`BANDWIDTH_POSTPAID_BY_HOUR`,`BANDWIDTH_PACKAGE` ([#498](https://github.com/tencentcloudstack/terraform-provider-tencentcloud/issues/498)).

## 1.41.0 (August 17, 2020)

FEATURES:

* **New Resource**: `tencentcloud_sqlserver_instance`
* **New Resource**: `tencentcloud_sqlserver_readonly_instance`
* **New Resource**: `tencentcloud_sqlserver_db`
* **New Resource**: `tencentcloud_sqlserver_account`
* **New Resource**: `tencentcloud_sqlserver_db_account_attachment`
* **New Resource**: `tencentcloud_vpc_acl`
* **New Resource**: `tencentcloud_vpc_acl_attachment`
* **New Resource**: `tencentcloud_ckafka_acl`
* **New Resource**: `tencentcloud_ckafka_user`
* **New Data Source**: `tencentcloud_sqlserver_instance`
* **New Data Source**: `tencentcloud_sqlserver_readonly_groups`
* **New Data Source**: `tencentcloud_vpc_acls`
* **New Data Source**: `tencentcloud_ckafka_acls`
* **New Data Source**: `tencentcloud_ckafka_users`

DEPRECATED:

* Data Source: `tencentcloud_cdn_domains` optional argument `offset` is no longer supported.

ENHANCEMENTS:

* Resource: `tencentcloud_mongodb_instance`, `tencentcloud_mongodb_sharding_instance` and `tencentcloud_mongodb_standby_instance` remove spec update validation.

## 1.40.3 (August 11, 2020)

ENHANCEMENTS:

* Data Source: `tencentcloud_kubernetes_clusters`add new attributes `cluster_as_enabled`,`node_name_type`,`cluster_extra_args`,`network_type`,`is_non_static_ip_mode`,`kube_proxy_mode`,`service_cidr`,`eni_subnet_ids`,`claim_expired_seconds` and `deletion_protection`.

BUG FIXES:

* Resource: `tencentcloud_vpn_gateway` fix creation of instance when `vpc_id` is specified.
* Resource: `tencentcloud_vpn_connection` fix creation of instance when `vpc_id` is specified.
* Resource: `tencentcloud_instance` fix `internet_charge_type` inconsistency when public ip is not allocated.

## 1.40.2 (August 08, 2020)

BUG FIXES:

* Resource: `tencentcloud_instance` fix accidentally fail to delete prepaid instance ([#485](https://github.com/tencentcloudstack/terraform-provider-tencentcloud/issues/485)).

## 1.40.1 (August 05, 2020)

BUG FIXES:

* Resource: `tencentcloud_vpn_connection` fix mulit `security_group_policy` is not supported ([#487](https://github.com/tencentcloudstack/terraform-provider-tencentcloud/issues/487)).

## 1.40.0 (July 31, 2020)

FEATURES:

* **New Resource**: `tencentcloud_mongodb_standby_instance`

ENHANCEMENTS:

* Resource: `tencentcloud_gaap_http_rule` argument `realservers` now is optional.
* Resource: `tencentcloud_kubernetes_cluster` supports multiple `availability_zone`.
* Data Source: `tencentcloud_mongodb_instances` add new argument `charge_type` and `auto_renew_flag` to support prepaid type.
* Resource: `tencentcloud_mongodb_instance` supports prepaid type, new mongodb SDK version `2019-07-25` and standby instance.
* Resource: `tencentcloud_mongodb_sharding_instance` supports prepaid type, new mongodb SDK version `2019-07-25` and standby instance.
* Resource: `tencentcloud_security_group_lite_rule` refine update process and doc.

BUG FIXES:

* Resource: `tencentcloud_instance` fix set `key_name` error.

## 1.39.0 (July 18, 2020)

ENHANCEMENTS:

* upgrade terraform 0.13
* update readme to new repository

## 1.38.3 (July 13, 2020)

ENHANCEMENTS:

* Data Source: `tencentcloud_images` supports list of snapshots.
* Resource: `tencentcloud_kubernetes_cluster_attachment` add new argument `worker_config` to support config with existing instances.
* Resource: `tencentcloud_ccn` add new argument `tags` to support tags settings.
* Resource: `tencentcloud_cfs_file_system` add new argument `tags` to support tags settings.

BUG FIXES:

* Resource: `tencentcloud_gaap_layer4_listener` fix error InvalidParameter when destroy resource.
* Resource: `tencentcloud_gaap_layer7_listener` fix error InvalidParameter when destroy resource.
* Resource: `tencentcloud_cdn_domain` fix incorrect setting `server_certificate_config`, `client_certificate_config` caused the program to crash.

## 1.38.2 (July 03, 2020)

BUG FIXES:

* Resource: `tencentcloud_instance` fix `allocate_public_ip` inconsistency when eip is attached to the cvm.
* Resource: `tencentcloud_mysql_instance` fix auto-forcenew on `charge_type` and `pay_type` when upgrading terraform version. ([#459](https://github.com/tencentcloudstack/terraform-provider-tencentcloud/pull/459)).

## 1.38.1 (June 30, 2020)

BUG FIXES:

* Resource: `tencentcloud_cos_bucket` fix creation failure.

## 1.38.0 (June 29, 2020)

FEATURES:

* **New Data Source**: `tencentcloud_cdn_domains`

BUG FIXES:

* Resource: `tencentcloud_gaap_http_domain` fix a condition for setting client certificate ids([#454](https://github.com/tencentcloudstack/terraform-provider-tencentcloud/pull/454)).

## 1.37.0 (June 23, 2020)

FEATURES:
* **New Resource**: `tencentcloud_postgresql_instance`
* **New Data Source**: `tencentcloud_postgresql_instances`
* **New Data Source**: `tencentcloud_postgresql_speccodes`
* **New Data Source**: `tencentcloud_sqlserver_zone_config`

ENHANCEMENTS:

* Resource: `tencentcloud_mongodb_instance` support more machine type.

## 1.36.1 (June 12, 2020)

ENHANCEMENTS:

* Resource: `tencentcloud_kubernetes_cluster` add new argument `labels`.
* Resource: `tencentcloud_kubernetes_as_scaling_group` add new argument `labels`.
* Resource: `tencentcloud_cos_bucket` add new arguments `encryption_algorithm` and `versioning_enable`.

## 1.36.0 (June 08, 2020)

FEATURES:

* **New Data Source**: `tencentcloud_availability_regions`

ENHANCEMENTS: 

* Data Source: `tencentcloud_redis_instances` add new argument `charge_type` to support prepaid type.
* Resource: `tencentcloud_redis_instance` add new argument `charge_type`, `prepaid_period` and `force_delete` to support prepaid type.
* Resource: `tencentcloud_mysql_instance` add new argument `force_delete` to support soft deletion.
* Resource: `tencentcloud_mysql_readonly_instance` add new argument `force_delete` to support soft deletion.

BUG FIXES:

* Resource: `tencentcloud_instance` fix `allocate_public_ip` inconsistency when eip is attached to the cvm.

DEPRECATED:
* Data Source: `tencentcloud_mysql_instances`: optional argument `pay_type` is no longer supported, replace by `charge_type`.
* Resource: `tencentcloud_mysql_instance`: optional arguments `pay_type` and `period` are no longer supported, replace by `charge_type` and `prepaid_period`.
* Resource: `tencentcloud_mysql_readonly_instance`: optional arguments `pay_type` and `period` are no longer supported, replace by `charge_type` and `prepaid_period`.
* Resource: `tencentcloud_tcaplus_group` replace by `tencentcloud_tcaplus_tablegroup`
* Data Source: `tencentcloud_tcaplus_groups` replace by `tencentcloud_tcaplus_tablegroups`
* Resource: `tencentcloud_tcaplus_tablegroup`,`tencentcloud_tcaplus_idl` and `tencentcloud_tcaplus_table`  arguments `group_id`/`group_name`  replace by `tablegroup_id`/`tablegroup_name`
* Data Source: `tencentcloud_tcaplus_groups`,`tencentcloud_tcaplus_idls` and `tencentcloud_tcaplus_tables` arguments `group_id`/`group_name`  replace by `tablegroup_id`/`tablegroup_name`

## 1.35.1 (June 02, 2020)

ENHANCEMENTS: 

* Resource: `tencentcloud_as_scaling_config`, `tencentcloud_eip` and `tencentcloud_kubernetes_cluster` remove the validate function of `internet_max_bandwidth_out`.
* Resource: `tencentcloud_vpn_gateway` update available value of `bandwidth`.

## 1.35.0 (June 01, 2020)

FEATURES:

* **New Data Source**: `tencentcloud_elasticsearch_instances`
* **New Resource**: `tencentcloud_elasticsearch_instance`

## 1.34.0 (May 28, 2020)

ENHANCEMENTS: 

* upgrade terraform-plugin-sdk

## 1.33.2 (May 25, 2020)

DEPRECATED:
* Data Source: `tencentcloud_tcaplus_applications` replace by `tencentcloud_tcaplus_clusters`,optional arguments `app_id` and `app_name` are no longer supported, replace by `cluster_id` and `cluster_name`
* Data Source: `tencentcloud_tcaplus_zones` replace by `tencentcloud_tcaplus_groups`,optional arguments `app_id`,`zone_id` and `zone_name` are no longer supported, replace by `cluster_id`,`group_id` and `cluster_name`
* Data Source: `tencentcloud_tcaplus_tables` optional arguments `app_id` and `zone_id` are no longer supported, replace by `cluster_id` and `group_id`
* Data Source: `tencentcloud_tcaplus_idls`: optional argument `app_id` is no longer supported, replace by `cluster_id`.
* Resource: `tencentcloud_tcaplus_application` replace by `tencentcloud_tcaplus_cluster`,input argument `app_name` is no longer supported, replace by `cluster_name`
* Resource: `tencentcloud_tcaplus_zone` replace by `tencentcloud_tcaplus_group`, input arguments `app_id` and `zone_name` are no longer supported, replace by `cluster_id` and `group_name`
* Resource: `tencentcloud_tcaplus_idl` input arguments `app_id` and `zone_id` are no longer supported, replace by `cluster_id` and `group_id`
* Resource: `tencentcloud_tcaplus_table` input arguments `app_id`and `zone_id` are no longer supported, replace by `cluster_id` and `group_id`
* Resource: `tencentcloud_redis_instance`: optional argument `type` is no longer supported, replace by `type_id`.
* Data Source: `tencentcloud_redis_instances`: output argument `type` is no longer supported, replace by `type_id`.
* Data Source: `tencentcloud_redis_zone_config`: output argument `type` is no longer supported, replace by `type_id`.

## 1.33.1 (May 22, 2020)

ENHANCEMENTS: 

* Data Source: `tencentcloud_redis_instances` add new argument `type_id`, `redis_shard_num`, `redis_replicas_num`
* Data Source: `tencentcloud_redis_zone_config` add output argument `type_id` and new output argument `type_id`, `redis_shard_nums`, `redis_replicas_nums`
* Data Source: `tencentcloud_ccn_instances` add new type `VPNGW` for field `instance_type`
* Data Source: `tencentcloud_vpn_gateways` add new type `CCN` for field `type`
* Resource: `tencentcloud_redis_instance` add new argument `type_id`, `redis_shard_num`, `redis_replicas_num`
* Resource: `tencentcloud_ccn_attachment` add new type `CNN_INSTANCE_TYPE_VPNGW` for field `instance_type`
* Resource: `tencentcloud_vpn_gateway` add new type `CCN` for field `type`

BUG FIXES:

* Resource: `tencentcloud_cdn_domain` fix `https_config` inconsistency after apply([#413](https://github.com/tencentcloudstack/terraform-provider-tencentcloud/issues/413)).

DEPRECATED:

* Resource: `tencentcloud_redis_instance`: optional argument `type` is no longer supported, replace by `type_id`.
* Data Source: `tencentcloud_redis_instances`: output argument `type` is no longer supported, replace by `type_id`.
* Data Source: `tencentcloud_redis_zone_config`: output argument `type` is no longer supported, replace by `type_id`.

## 1.33.0 (May 18, 2020)

FEATURES:

* **New Data Source**: `tencentcloud_monitor_policy_conditions`
* **New Data Source**: `tencentcloud_monitor_data`
* **New Data Source**: `tencentcloud_monitor_product_event`
* **New Data Source**: `tencentcloud_monitor_binding_objects`
* **New Data Source**: `tencentcloud_monitor_policy_groups`
* **New Data Source**: `tencentcloud_monitor_product_namespace`
* **New Resource**: `tencentcloud_monitor_policy_group`
* **New Resource**: `tencentcloud_monitor_binding_object`
* **New Resource**: `tencentcloud_monitor_binding_receiver`

ENHANCEMENTS: 

* Data Source: `tencentcloud_instances` add new output argument `instance_charge_type_prepaid_renew_flag`.
* Data Source: `tencentcloud_cbs_storages` add new output argument `prepaid_renew_flag`.
* Data Source: `tencentcloud_cbs_storages` add new output argument `charge_type`.
* Resource: `tencentcloud_instance` support update with argument `instance_charge_type_prepaid_renew_flag`.
* Resource: `tencentcloud_cbs_storage` add new argument `force_delete`.
* Resource: `tencentcloud_cbs_storage` add new argument `charge_type`.
* Resource: `tencentcloud_cbs_storage` add new argument `prepaid_renew_flag`.
* Resource: `tencentcloud_cdn_domain` add new argument `full_url_cache`([#405](https://github.com/tencentcloudstack/terraform-provider-tencentcloud/issues/405)).

DEPRECATED:

* Resource: `tencentcloud_cbs_storage`: optional argument `period` is no longer supported.

## 1.32.1 (April 30, 2020)

ENHANCEMENTS: 

* Resource: `tencentcloud_ccn_attachment` add new argument `ccn_uin`.
* Resource: `tencentcloud_instance` add new argument `force_delete`.

BUG FIXES:

* Resource: `tencentcloud_scf_function` fix update `zip_file`.

## 1.32.0 (April 20, 2020)

FEATURES:

* **New Resource**: `tencentcloud_kubernetes_cluster_attachment`([#285](https://github.com/tencentcloudstack/terraform-provider-tencentcloud/issues/285)).

ENHANCEMENTS: 

* Resource: `tencentcloud_cdn_domain` add new attribute `cname`([#395](https://github.com/tencentcloudstack/terraform-provider-tencentcloud/issues/395)).

BUG FIXES:

* Resource: `tencentcloud_cos_bucket_object` mark the object as destroyed when the object not exist.

## 1.31.2 (April 17, 2020)

ENHANCEMENTS: 

* Resource: `tencentcloud_cbs_storage` support modify `tags`.

## 1.31.1 (April 14, 2020)

BUG FIXES: 

* Resource: `tencentcloud_keypair` fix bug when trying to destroy resources containing CVM and key pair([#375](https://github.com/tencentcloudstack/terraform-provider-tencentcloud/issues/375)).
* Resource: `tencentcloud_clb_attachment` fix bug when trying to destroy multiple attachments in the array. 
* Resource: `tencentcloud_cam_group_membership` fix bug when trying to destroy multiple users in the array. 

ENHANCEMENTS:

* Resource: `tencentcloud_mysql_account` add new argument `host`([#372](https://github.com/tencentcloudstack/terraform-provider-tencentcloud/issues/372)).
* Resource: `tencentcloud_mysql_account_privilege` add new argument `account_host`([#372](https://github.com/tencentcloudstack/terraform-provider-tencentcloud/issues/372)).
* Resource: `tencentcloud_mysql_privilege` add new argument `account_host`([#372](https://github.com/tencentcloudstack/terraform-provider-tencentcloud/issues/372)).
* Resource: `tencentcloud_mysql_readonly_instance` check master monitor data before create([#379](https://github.com/tencentcloudstack/terraform-provider-tencentcloud/issues/379)).
* Resource: `tencentcloud_tcaplus_application` remove the pull password from server. 
* Resource: `tencentcloud_instance` support import `allocate_public_ip`([#382](https://github.com/tencentcloudstack/terraform-provider-tencentcloud/issues/382)).
* Resource: `tencentcloud_redis_instance` add two redis types.
* Data Source: `tencentcloud_vpc_instances` add new argument `cidr_block`,`tag_key` ([#378](https://github.com/tencentcloudstack/terraform-provider-tencentcloud/issues/378)).
* Data Source: `tencentcloud_vpc_route_tables` add new argument `tag_key`,`vpc_id`,`association_main` ([#378](https://github.com/tencentcloudstack/terraform-provider-tencentcloud/issues/378)).
* Data Source: `tencentcloud_vpc_subnets` add new argument `cidr_block`,`tag_key`,`is_remote_vpc_snat` ([#378](https://github.com/tencentcloudstack/terraform-provider-tencentcloud/issues/378)).
* Data Source: `tencentcloud_mysql_zone_config` and `tencentcloud_redis_zone_config` remove region check.

## 1.31.0 (April 07, 2020)

FEATURES:

* **New Resource**: `tencentcloud_cdn_domain`

ENHANCEMENTS:

* Data Source: `tencentcloud_cam_users` add new argument `user_id`.
* Resource: `tencentcloud_vpc` add retry logic.

BUG FIXES: 

* Resource: `tencentcloud_instance` fix timeout error when modify password.

## 1.30.7 (March 31, 2020)

BUG FIXES: 

* Resource: `tencentcloud_kubernetes_as_scaling_group` set a value to argument `key_ids` cause error .

## 1.30.6 (March 30, 2020)

ENHANCEMENTS:

* Resource: `tencentcloud_tcaplus_idl` add new argument `zone_id`. 
* Resource: `tencentcloud_cam_user` add new argument `force_delete`.([#354](https://github.com/tencentcloudstack/terraform-provider-tencentcloud/issues/354))
* Data Source: `tencentcloud_vpc_subnets` add new argument `vpc_id`. 

## 1.30.5 (March 19, 2020)

BUG FIXES: 

* Resource: `tencentcloud_key_pair` will be replaced when `public_key` contains comment.
* Resource: `tencentcloud_scf_function` upload local file error.

ENHANCEMENTS:

* Resource: `tencentcloud_scf_function` runtime support nodejs8.9 and nodejs10.15. 

## 1.30.4 (March 10, 2020)

BUG FIXES:

* Resource: `tencentcloud_cam_policy` fix read nil issue when the resource is not exist.([#344](https://github.com/tencentcloudstack/terraform-provider-tencentcloud/issues/#344)).
* Resource: `tencentcloud_key_pair` will be replaced when the end of `public_key` contains spaces([#343](https://github.com/tencentcloudstack/terraform-provider-tencentcloud/issues/343)).
* Resource: `tencentcloud_scf_function` fix trigger does not support cos_region.

ENHANCEMENTS:

* Resource: `tencentcloud_kubernetes_cluster` add new attributes `cluster_os_type`,`cluster_internet`,`cluster_intranet`,`managed_cluster_internet_security_policies` and `cluster_intranet_subnet_id`.


## 1.30.3 (February 24, 2020)

BUG FIXES:

* Resource: `tencentcloud_instance` fix that classic network does not support([#339](https://github.com/tencentcloudstack/terraform-provider-tencentcloud/issues/339)).

## 1.30.2 (February 17, 2020)

ENHANCEMENTS:

* Data Source: `tencentcloud_cam_policies` add new attribute `policy_id`.
* Data Source: `tencentcloud_cam_groups` add new attribute `group_id`.

## 1.30.1 (January 21, 2020)

BUG FIXES:

* Resource: `tencentcloud_dnat` fix `elastic_port` and `internal_port` type error.
* Resource: `tencentcloud_vpn_gateway` fix `state` type error.
* Resource: `tencentcloud_dayu_ddos_policy` fix that `white_ips` and `black_ips` can not be updated.
* Resource: `tencentcloud_dayu_l4_rule` fix that rule parameters can not be updated.

ENHANCEMENTS:

* Data Source: `tencentcloud_key_pairs` support regular expression search by name.

## 1.30.0 (January 14, 2020)

FEATURES:

* **New Data Source**: `tencentcloud_dayu_cc_http_policies`
* **New Data Source**: `tencentcloud_dayu_cc_https_policies`
* **New Data Source**: `tencentcloud_dayu_ddos_policies`
* **New Data Source**: `tencentcloud_dayu_ddos_policy_attachments`
* **New Data Source**: `tencentcloud_dayu_ddos_policy_cases`
* **New Data Source**: `tencentcloud_dayu_l4_rules`
* **New Data Source**: `tencentcloud_dayu_l7_rules`
* **New Resource**: `tencentcloud_dayu_cc_http_policy`
* **New Resource**: `tencentcloud_dayu_cc_https_policy`
* **New Resource**: `tencentcloud_dayu_ddos_policy`
* **New Resource**: `tencentcloud_dayu_ddos_policy_attachment`
* **New Resource**: `tencentcloud_dayu_ddos_policy_case`
* **New Resource**: `tencentcloud_dayu_l4_rule`
* **New Resource**: `tencentcloud_dayu_l7_rule`

BUG FIXES:

* gaap: optimize gaap describe: when describe resource by id but get more than 1 resources, return error directly instead of using the first result 
* Resource: `tencentcloud_eni_attachment` fix detach may failed.
* Resource: `tencentcloud_instance` remove the tag that be added by as attachment automatically([#300](https://github.com/tencentcloudstack/terraform-provider-tencentcloud/issues/300)).
* Resource: `tencentcloud_clb_listener` fix `sni_switch` type error([#297](https://github.com/tencentcloudstack/terraform-provider-tencentcloud/issues/297)).
* Resource: `tencentcloud_vpn_gateway` shows argument `prepaid_renew_flag` has changed when applied again([#298](https://github.com/tencentcloudstack/terraform-provider-tencentcloud/issues/298)).
* Resource: `tencentcloud_clb_instance` fix the bug that instance id is not set in state file([#303](https://github.com/tencentcloudstack/terraform-provider-tencentcloud/issues/303)).
* Resource: `tencentcloud_vpn_gateway` that is postpaid charge type cannot be deleted normally([#312](https://github.com/tencentcloudstack/terraform-provider-tencentcloud/issues/312)).
* Resource: `tencentcloud_vpn_gateway` add `InternalError` SDK error to triggering the retry process.
* Resource: `tencentcloud_vpn_gateway` fix read nil issue when the resource is not exist.
* Resource: `tencentcloud_clb_listener_rule` fix unclear error message of SSL type error.
* Resource: `tencentcloud_ha_vip_attachment` fix read nil issue when the resource is not exist.
* Data Source: `tencentcloud_security_group` fix `project_id` type error.
* Data Source: `tencentcloud_security_groups` fix `project_id` filter not works([#303](https://github.com/tencentcloudstack/terraform-provider-tencentcloud/issues/314)).

## 1.29.0 (January 06, 2020)

FEATURES:

* **New Data Source**: `tencentcloud_gaap_domain_error_pages`
* **New Resource**: `tencentcloud_gaap_domain_error_page`

ENHANCEMENTS:
* Data Source: `tencentcloud_vpc_instances` add new optional argument `is_default`.
* Data Source: `tencentcloud_vpc_subnets` add new optional argument `availability_zone`,`is_default`.

BUG FIXES:
* Resource: `tencentcloud_redis_instance` field security_groups are id list, not name list([#291](https://github.com/tencentcloudstack/terraform-provider-tencentcloud/issues/291)).

## 1.28.0 (December 25, 2019)

FEATURES:

* **New Data Source**: `tencentcloud_cbs_snapshot_policies`
* **New Resource**: `tencentcloud_cbs_snapshot_policy_attachment`

ENHANCEMENTS:

* doc: rewrite website index
* Resource: `tencentcloud_instance` support modifying instance type([#251](https://github.com/tencentcloudstack/terraform-provider-tencentcloud/issues/251)).
* Resource: `tencentcloud_gaap_http_domain` add new optional argument `realserver_certificate_ids`.
* Data Source: `tencentcloud_gaap_http_domains` add new output argument `realserver_certificate_ids`.

DEPRECATED:

* Resource: `tencentcloud_gaap_http_domain`: optional argument `realserver_certificate_id` is no longer supported.
* Data Source: `tencentcloud_gaap_http_domains`: output argument `realserver_certificate_id` is no longer supported.

## 1.27.0 (December 17, 2019)

FEATURES:

* **New Data Source**: `tencentcloud_tcaplus_applications`
* **New Data Source**: `tencentcloud_tcaplus_zones`
* **New Data Source**: `tencentcloud_tcaplus_tables`
* **New Data Source**: `tencentcloud_tcaplus_idls`
* **New Resource**: `tencentcloud_tcaplus_application`
* **New Resource**: `tencentcloud_tcaplus_zone`
* **New Resource**: `tencentcloud_tcaplus_idl`
* **New Resource**: `tencentcloud_tcaplus_table`

ENHANCEMENTS:

* Resource: `tencentcloud_mongodb_instance` support more instance type([#241](https://github.com/tencentcloudstack/terraform-provider-tencentcloud/issues/241)).
* Resource: `tencentcloud_kubernetes_cluster` support more instance type([#237](https://github.com/tencentcloudstack/terraform-provider-tencentcloud/issues/237)).

BUG FIXES:

* Fix bug that resource `tencentcloud_instance` delete error when instance launch failed.
* Fix bug that resource `tencentcloud_security_group` read error when response is InternalError.
* Fix bug that the type of `cluster_type` is wrong in data source `tencentcloud_mongodb_instances`([#242](https://github.com/tencentcloudstack/terraform-provider-tencentcloud/issues/242)).
* Fix bug that resource `tencentcloud_eip` unattach error([#233](https://github.com/tencentcloudstack/terraform-provider-tencentcloud/issues/233)).
* Fix bug that terraform read nil attachment resource when the attached resource of attachment resource is removed of resource CLB and CAM.
* Fix doc example error of resource `tencentcloud_nat_gateway`.

DEPRECATED:

* Resource: `tencentcloud_eip`: optional argument `applicable_for_clb` is no longer supported.

## 1.26.0 (December 09, 2019)

FEATURES:

* **New Resource**: `tencentcloud_mysql_privilege`([#223](https://github.com/tencentcloudstack/terraform-provider-tencentcloud/issues/223)).
* **New Resource**: `tencentcloud_kubernetes_as_scaling_group`([#202](https://github.com/tencentcloudstack/terraform-provider-tencentcloud/issues/202)).

ENHANCEMENTS:

* Resource: `tencentcloud_gaap_layer4_listener` support import.
* Resource: `tencentcloud_gaap_http_rule` support import.
* Resource: `tencentcloud_gaap_security_rule` support import.
* Resource: `tencentcloud_gaap_http_domain` add new optional argument `client_certificate_ids`.
* Resource: `tencentcloud_gaap_layer7_listener` add new optional argument `client_certificate_ids`.
* Data Source: `tencentcloud_gaap_http_domains` add new output argument `client_certificate_ids`.
* Data Source: `tencentcloud_gaap_layer7_listeners` add new output argument `client_certificate_ids`.

DEPRECATED:

* Resource: `tencentcloud_gaap_http_domain`: optional argument `client_certificate_id` is no longer supported.
* Resource: `tencentcloud_gaap_layer7_listener`: optional argument `client_certificate_id` is no longer supported.
* Resource: `tencentcloud_mysql_account_privilege` replaced by `tencentcloud_mysql_privilege`.
* Data Source: `tencentcloud_gaap_http_domains`: output argument `client_certificate_id` is no longer supported.
* Data Source: `tencentcloud_gaap_layer7_listeners`: output argument `client_certificate_id` is no longer supported.

BUG FIXES:

* Fix bug that resource `tencentcloud_clb_listener` 's unchangeable `health_check_switch`([#235](https://github.com/tencentcloudstack/terraform-provider-tencentcloud/issues/235)).
* Fix bug that resource `tencentcloud_clb_instance` read nil and report error.
* Fix example errors of resource `tencentcloud_cbs_snapshot_policy` and data source `tencentcloud_dnats`.

## 1.25.2 (December 04, 2019)

BUG FIXES:
* Fixed bug that the validator of cvm instance type is incorrect.

## 1.25.1 (December 03, 2019)

ENHANCEMENTS:
* Optimized error message of validators.

BUG FIXES:
* Fixed bug that the type of `state` is incorrect in data source `tencentcloud_nat_gateways`([#226](https://github.com/tencentcloudstack/terraform-provider-tencentcloud/issues/226)).
* Fixed bug that the value of `cluster_max_pod_num` is incorrect in resource `tencentcloud_kubernetes_cluster`([#228](https://github.com/tencentcloudstack/terraform-provider-tencentcloud/issues/228)).


## 1.25.0 (December 02, 2019)

ENHANCEMENTS:

* Resource: `tencentcloud_instance` support `SPOTPAID` instance. Thanks to @LipingMao ([#209](https://github.com/tencentcloudstack/terraform-provider-tencentcloud/issues/209)).
* Resource: `tencentcloud_vpn_gateway` add argument `prepaid_renew_flag` and `prepaid_period` to support prepaid VPN gateway instance creation.

BUG FIXES:
* Fixed bugs that update operations on `tencentcloud_cam_policy` do not work.
* Fixed bugs that filters on `tencentcloud_cam_users` do not work.

DEPRECATED:
 * Data Source: `tencentcloud_cam_user_policy_attachments`:`policy_type` is no longer supported.
 * Data Source: `tencentcloud_cam_group_policy_attachments`:`policy_type` is no longer supported.

## 1.24.1 (November 26, 2019)

ENHANCEMENTS:

* Resource: `tencentcloud_kubernetes_cluster` add support for `PREPAID` instance type. Thanks to @woodylic ([#204](https://github.com/tencentcloudstack/terraform-provider-tencentcloud/issues/204)).
* Resource: `tencentcloud_cos_bucket` add optional argument tags
* Data Source: `tencentcloud_cos_buckets` add optional argument tags

BUG FIXES:
* Fixed docs issues of `tencentcloud_nat_gateway`

## 1.24.0 (November 20, 2019)

FEATURES:

* **New Data Source**: `tencentcloud_ha_vips`
* **New Data Source**: `tencentcloud_ha_vip_eip_attachments`
* **New Resource**: `tencentcloud_ha_vip`
* **New Resource**: `tencentcloud_ha_vip_eip_attachment`

ENHANCEMENTS:

* Resource: `tencentcloud_kubernetes_cluster` cluster_os add new support: `centos7.6x86_64` and `ubuntu18.04.1 LTSx86_64` 
* Resource: `tencentcloud_nat_gateway` add computed argument `created_time`.

BUG FIXES:

* Fixed docs issues of CAM, DNAT and NAT_GATEWAY
* Fixed query issue that paged-query was not supported in data source `tencentcloud_dnats`
* Fixed query issue that filter `address_ip` was set incorrectly in data source `tencentcloud_eips`

## 1.23.0 (November 14, 2019)

FEATURES:

* **New Data Source**: `tencentcloud_images`
* **New Data Source**: `tencentcloud_vpn_gateways`
* **New Data Source**: `tencentcloud_customer_gateways`
* **New Data Source**: `tencentcloud_vpn_connections`
* **New Resource**: `tencentcloud_vpn_gateway`
* **New Resource**: `tencentcloud_customer_gateway`
* **New Resource**: `tencentcloud_vpn_connection`
* **Provider TencentCloud**: add `security_token` argument

ENHANCEMENTS:

* All api calls now using api3.0
* Resource: `tencentcloud_eip` add optional argument `tags`.
* Data Source: `tencentcloud_eips` add optional argument `tags`.

BUG FIXES:

* Fixed docs of CAM

## 1.22.0 (November 05, 2019)

FEATURES:

* **New Data Source**: `tencentcloud_cfs_file_systems`
* **New Data Source**: `tencentcloud_cfs_access_groups`
* **New Data Source**: `tencentcloud_cfs_access_rules`
* **New Data Source**: `tencentcloud_scf_functions`
* **New Data Source**: `tencentcloud_scf_namespaces`
* **New Data Source**: `tencentcloud_scf_logs`
* **New Resource**: `tencentcloud_cfs_file_system`
* **New Resource**: `tencentcloud_cfs_access_group`
* **New Resource**: `tencentcloud_cfs_access_rule`
* **New Resource**: `tencentcloud_scf_function`
* **New Resource**: `tencentcloud_scf_namespace`

## 1.21.2 (October 29, 2019)

BUG FIXES:

* Resource: `tencentcloud_gaap_realserver` add ip/domain exists check
* Resource: `tencentcloud_kubernetes_cluster` add error handling logic and optional argument `tags`.
* Resource: `tencentcloud_kubernetes_scale_worker` add error handling logic.
* Data Source: `tencentcloud_kubernetes_clusters` add optional argument `tags`.

## 1.21.1 (October 23, 2019)

ENHANCEMENTS:

* Updated golang to version 1.13.x

BUG FIXES:

* Fixed docs of CAM

## 1.21.0 (October 15, 2019)

FEATURES:

* **New Data Source**: `tencentcloud_cam_users`
* **New Data Source**: `tencentcloud_cam_groups`
* **New Data Source**: `tencentcloud_cam_policies`
* **New Data Source**: `tencentcloud_cam_roles`
* **New Data Source**: `tencentcloud_cam_user_policy_attachments`
* **New Data Source**: `tencentcloud_cam_group_policy_attachments`
* **New Data Source**: `tencentcloud_cam_role_policy_attachments`
* **New Data Source**: `tencentcloud_cam_group_memberships`
* **New Data Source**: `tencentcloud_cam_saml_providers`
* **New Data Source**: `tencentcloud_reserved_instance_configs`
* **New Data Source**: `tencentcloud_reserved_instances`
* **New Resource**: `tencentcloud_cam_user`
* **New Resource**: `tencentcloud_cam_group`
* **New Resource**: `tencentcloud_cam_role`
* **New Resource**: `tencentcloud_cam_policy`
* **New Resource**: `tencentcloud_cam_user_policy_attachment`
* **New Resource**: `tencentcloud_cam_group_policy_attachment`
* **New Resource**: `tencentcloud_cam_role_policy_attachment`
* **New Resource**: `tencentcloud_cam_group_membership`
* **New Resource**: `tencentcloud_cam_saml_provider`
* **New Resource**: `tencentcloud_reserved_instance`

ENHANCEMENTS:

* Resource: `tencentcloud_gaap_http_domain` support import
* Resource: `tencentcloud_gaap_layer7_listener` support import

BUG FIXES:

* Resource: `tencentcloud_gaap_http_domain` fix sometimes can't enable realserver auth

## 1.20.1 (October 08, 2019)

ENHANCEMENTS:

* Data Source: `tencentcloud_availability_zones` refactor logic with api3.0 .
* Data Source: `tencentcloud_as_scaling_groups` add optional argument `tags` and attribute `tags` for `scaling_group_list`.
* Resource: `tencentcloud_eip` add optional argument `type`, `anycast_zone`, `internet_service_provider`, etc.
* Resource: `tencentcloud_as_scaling_group` add optional argument `tags`.

BUG FIXES:

* Data Source: `tencentcloud_gaap_http_domains` set response `certificate_id`, `client_certificate_id`, `realserver_auth`, `basic_auth` and `gaap_auth` default value when they are nil.
* Resource: `tencentcloud_gaap_http_domain` set response `certificate_id`, `client_certificate_id`, `realserver_auth`, `basic_auth` and `gaap_auth` default value when they are nil.

## 1.20.0 (September 24, 2019)

FEATURES:

* **New Data Source**: `tencentcloud_eips`
* **New Data Source**: `tencentcloud_instances`
* **New Data Source**: `tencentcloud_key_pairs`
* **New Data Source**: `tencentcloud_placement_groups`
* **New Resource**: `tencentcloud_placement_group`

ENHANCEMENTS:

* Data Source: `tencentcloud_redis_instances` add optional argument `tags`.
* Data Source: `tencentcloud_mongodb_instances` add optional argument `tags`.
* Data Source: `tencentcloud_instance_types` add optional argument `availability_zone` and `gpu_core_count`.
* Data Source: `tencentcloud_gaap_http_rules` add optional argument `forward_host` and attributes `forward_host` in `rules`.
* Resource: `tencentcloud_redis_instance` add optional argument `tags`.
* Resource: `tencentcloud_mongodb_instance` add optional argument `tags`.
* Resource: `tencentcloud_mongodb_sharding_instance` add optional argument `tags`.
* Resource: `tencentcloud_instance` add optional argument `placement_group_id`.
* Resource: `tencentcloud_eip` refactor logic with api3.0 .
* Resource: `tencentcloud_eip_association` refactor logic with api3.0 .
* Resource: `tencentcloud_key_pair` refactor logic with api3.0 .
* Resource: `tencentcloud_gaap_http_rule` add optional argument `forward_host`.

BUG FIXES:
* Resource: `tencentcloud_mysql_instance`: miss argument `availability_zone` causes the instance to be recreated.

DEPRECATED:

* Data Source: `tencentcloud_eip` replaced by `tencentcloud_eips`.

## 1.19.0 (September 19, 2019)

FEATURES:

* **New Resource**: `tencentcloud_security_group_lite_rule`.

ENHANCEMENTS:

* Data Source: `tencentcloud_security_groups`: add optional argument `tags`.
* Data Source: `tencentcloud_security_groups`: add optional argument `result_output_file` and new attributes `ingress`, `egress` for list `security_groups`.
* Resource: `tencentcloud_security_group`: add optional argument `tags`.
* Resource: `tencentcloud_as_scaling_config`: internet charge type support `BANDWIDTH_PREPAID`, `TRAFFIC_POSTPAID_BY_HOUR` and `BANDWIDTH_PACKAGE`.

BUG FIXES:
* Resource: `tencentcloud_clb_listener_rule`: fix unclear description and errors in example.
* Resource: `tencentcloud_instance`: fix hostname is not work.

## 1.18.1 (September 17, 2019)

FEATURES:

* **Update Data Source**: `tencentcloud_vpc_instances` add optional argument `tags`
* **Update Data Source**: `tencentcloud_vpc_subnets` add optional argument `tags`
* **Update Data Source**: `tencentcloud_route_tables` add optional argument `tags`
* **Update Resource**: `tencentcloud_vpc` add optional argument `tags`
* **Update Resource**: `tencentcloud_subnet` add optional argument `tags`
* **Update Resource**: `tencentcloud_route_table` add optional argument `tags`

ENHANCEMENTS:

* Data Source:`tencentcloud_kubernetes_clusters`  support pull out authentication information for cluster access too.
* Resource:`tencentcloud_kubernetes_cluster`  support pull out authentication information for cluster access.

BUG FIXES:

* Resource: `tencentcloud_mysql_instance`: when the mysql is abnormal state, read the basic information report error

DEPRECATED:

* Data Source: `tencentcloud_kubernetes_clusters`:`container_runtime` is no longer supported. 

## 1.18.0 (September 10, 2019)

FEATURES:

* **New Data Source**: `tencentcloud_ssl_certificates`
* **New Data Source**: `tencentcloud_dnats`
* **New Data Source**: `tencentcloud_nat_gateways`
* **New Resource**: `tencentcloud_ssl_certificate`
* **Update Resource**: `tencentcloud_clb_redirection` add optional argument `is_auto_rewrite`
* **Update Resource**: `tencentcloud_nat_gateway` , add more configurable items.
* **Update Resource**: `tencentcloud_nat` , add more configurable items.

DEPRECATED:
* Data Source: `tencentcloud_nats` replaced by `tencentcloud_nat_gateways`.

## 1.17.0 (September 04, 2019)

FEATURES:
* **New Data Source**: `tencentcloud_gaap_proxies`
* **New Data Source**: `tencentcloud_gaap_realservers`
* **New Data Source**: `tencentcloud_gaap_layer4_listeners`
* **New Data Source**: `tencentcloud_gaap_layer7_listeners`
* **New Data Source**: `tencentcloud_gaap_http_domains`
* **New Data Source**: `tencentcloud_gaap_http_rules`
* **New Data Source**: `tencentcloud_gaap_security_policies`
* **New Data Source**: `tencentcloud_gaap_security_rules`
* **New Data Source**: `tencentcloud_gaap_certificates`
* **New Resource**: `tencentcloud_gaap_proxy`
* **New Resource**: `tencentcloud_gaap_realserver`
* **New Resource**: `tencentcloud_gaap_layer4_listener`
* **New Resource**: `tencentcloud_gaap_layer7_listener`
* **New Resource**: `tencentcloud_gaap_http_domain`
* **New Resource**: `tencentcloud_gaap_http_rule`
* **New Resource**: `tencentcloud_gaap_certificate`
* **New Resource**: `tencentcloud_gaap_security_policy`
* **New Resource**: `tencentcloud_gaap_security_rule`

## 1.16.3 (August 30, 2019)

BUG FIXIES:

* Resource: `tencentcloud_kubernetes_cluster`: cgi error retry.
* Resource: `tencentcloud_kubernetes_scale_worker`: cgi error retry.

## 1.16.2 (August 28, 2019)

BUG FIXIES:

* Resource: `tencentcloud_instance`: fixed cvm data disks missing computed.
* Resource: `tencentcloud_mysql_backup_policy`: `backup_model` remove logical backup support. 
* Resource: `tencentcloud_mysql_instance`: `tags` adapt to the new official api.

## 1.16.1 (August 27, 2019)

ENHANCEMENTS:
* `tencentcloud_instance`: refactor logic with api3.0 .

## 1.16.0 (August 20, 2019)

FEATURES:
* **New Data Source**: `tencentcloud_kubernetes_clusters`
* **New Resource**: `tencentcloud_kubernetes_scale_worker`
* **New Resource**: `tencentcloud_kubernetes_cluster`

DEPRECATED:
* Data Source: `tencentcloud_container_clusters` replaced by `tencentcloud_kubernetes_clusters`.
* Data Source: `tencentcloud_container_cluster_instances` replaced by `tencentcloud_kubernetes_clusters`.
* Resource: `tencentcloud_container_cluster` replaced by `tencentcloud_kubernetes_cluster`.
* Resource: `tencentcloud_container_cluster_instance` replaced by `tencentcloud_kubernetes_scale_worker`.

## 1.15.2 (August 14, 2019)

ENHANCEMENTS:

* `tencentcloud_as_scaling_group`: fixed issue that binding scaling group to load balancer does not work.
* `tencentcloud_clb_attachements`: rename `rewrite_source_rule_id` with `source_rule_id` and rename `rewrite_target_rule_id` with `target_rule_id`.

## 1.15.1 (August 13, 2019)

ENHANCEMENTS:

* `tencentcloud_instance`: changed `image_id` property to ForceNew ([#78](https://github.com/tencentcloudstack/terraform-provider-tencentcloud/issues/78))
* `tencentcloud_instance`: improved with retry ([#82](https://github.com/tencentcloudstack/terraform-provider-tencentcloud/issues/82))
* `tencentcloud_cbs_storages`: improved with retry ([#82](https://github.com/tencentcloudstack/terraform-provider-tencentcloud/issues/82))
* `tencentcloud_clb_instance`: bug fixed and improved with retry ([#37](https://github.com/tencentcloudstack/terraform-provider-tencentcloud/issues/37))

## 1.15.0 (August 07, 2019)

FEATURES:
* **New Data Source**: `tencentcloud_clb_instances`
* **New Data Source**: `tencentcloud_clb_listeners`
* **New Data Source**: `tencentcloud_clb_listener_rules`
* **New Data Source**: `tencentcloud_clb_attachments`
* **New Data Source**: `tencentcloud_clb_redirections`
* **New Resource**: `tencentcloud_clb_instance`
* **New Resource**: `tencentcloud_clb_listener`
* **New Resource**: `tencentcloud_clb_listener_rule`
* **New Resource**: `tencentcloud_clb_attachment`
* **New Resource**: `tencentcloud_clb_redirection`

DEPRECATED:
* Resource: `tencentcloud_lb` replaced by `tencentcloud_clb_instance`.
* Resource: `tencentcloud_alb_server_attachment` replaced by `tencentcloud_clb_attachment`.

## 1.14.1 (August 05, 2019)

BUG FIXIES:

* resource/tencentcloud_security_group_rule: fixed security group rule id is not compatible with previous version.

## 1.14.0 (July 30, 2019)

FEATURES:
* **New Data Source**: `tencentcloud_security_groups`
* **New Data Source**: `tencentcloud_mongodb_instances`
* **New Data Source**: `tencentcloud_mongodb_zone_config`
* **New Resource**: `tencentcloud_mongodb_instance`
* **New Resource**: `tencentcloud_mongodb_sharding_instance`
* **Update Resource**: `tencentcloud_security_group_rule` add optional argument `description`

DEPRECATED:
* Data Source: `tencnetcloud_security_group` replaced by `tencentcloud_security_groups`

ENHANCEMENTS:
* Refactoring security_group logic with api3.0

## 1.13.0 (July 23, 2019)

FEATURES:
* **New Data Source**: `tencentcloud_dc_gateway_instances`
* **New Data Source**: `tencentcloud_dc_gateway_ccn_routes`
* **New Resource**: `tencentcloud_dc_gateway`
* **New Resource**: `tencentcloud_dc_gateway_ccn_route`

## 1.12.0 (July 16, 2019)

FEATURES:
* **New Data Source**: `tencentcloud_dc_instances`
* **New Data Source**: `tencentcloud_dcx_instances`
* **New Resource**: `tencentcloud_dcx`
* **UPDATE Resource**:`tencentcloud_mysql_instance` and `tencentcloud_mysql_readonly_instance` completely delete instance. 

BUG FIXIES:

* resource/tencentcloud_instance: fixed issue when data disks set as delete_with_instance not works.
* resource/tencentcloud_instance: if managed public_ip manually, please don't define `allocate_public_ip` ([#62](https://github.com/tencentcloudstack/terraform-provider-tencentcloud/issues/62)).
* resource/tencentcloud_eip_association: fixed issue when instances were manually deleted ([#60](https://github.com/tencentcloudstack/terraform-provider-tencentcloud/issues/60)).
* resource/tencentcloud_mysql_readonly_instance:remove an unsupported property `gtid`

## 1.11.0 (July 02, 2019)

FEATURES:
* **New Data Source**: `tencentcloud_ccn_instances`
* **New Data Source**: `tencentcloud_ccn_bandwidth_limits`
* **New Resource**: `tencentcloud_ccn`
* **New Resource**: `tencentcloud_ccn_attachment`
* **New Resource**: `tencentcloud_ccn_bandwidth_limit`

## 1.10.0 (June 27, 2019)

ENHANCEMENTS:

* Refactoring vpc logic with api3.0
* Refactoring cbs logic with api3.0

FEATURES:
* **New Data Source**: `tencentcloud_vpc_instances`
* **New Data Source**: `tencentcloud_vpc_subnets`
* **New Data Source**: `tencentcloud_vpc_route_tables`
* **New Data Source**: `tencentcloud_cbs_storages`
* **New Data Source**: `tencentcloud_cbs_snapshots`
* **New Resource**: `tencentcloud_route_table_entry`
* **New Resource**: `tencentcloud_cbs_snapshot_policy`
* **Update Resource**: `tencentcloud_vpc` , add more configurable items.
* **Update Resource**: `tencentcloud_subnet` , add more configurable items.
* **Update Resource**: `tencentcloud_route_table`, add more configurable items.
* **Update Resource**: `tencentcloud_cbs_storage`, add more configurable items.
* **Update Resource**: `tencentcloud_instance`: add optional argument `tags`.
* **Update Resource**: `tencentcloud_security_group_rule`: add optional argument `source_sgid`.
 
DEPRECATED:
* Data Source: `tencentcloud_vpc` replaced by `tencentcloud_vpc_instances`.
* Data Source: `tencentcloud_subnet` replaced by  `tencentcloud_vpc_subnets`.
* Data Source: `tencentcloud_route_table` replaced by `tencentcloud_vpc_route_tables`.
* Resource: `tencentcloud_route_entry` replaced by `tencentcloud_route_table_entry`.

## 1.9.1 (June 24, 2019)

BUG FIXIES:

* data/tencentcloud_instance: fixed vpc ip is in use error when re-creating with private ip ([#46](https://github.com/tencentcloudstack/terraform-provider-tencentcloud/issues/46)).

## 1.9.0 (June 18, 2019)

ENHANCEMENTS:

* update to `v0.12.1` Terraform SDK version

BUG FIXIES:

* data/tencentcloud_security_group: `project_id` remote API return sometime is string type.
* resource/tencentcloud_security_group: just like `data/tencentcloud_security_group`

## 1.8.0 (June 11, 2019)

FEATURES:
* **New Data Source**: `tencentcloud_as_scaling_configs`
* **New Data Source**: `tencentcloud_as_scaling_groups`
* **New Data Source**: `tencentcloud_as_scaling_policies`
* **New Resource**: `tencentcloud_as_scaling_config`
* **New Resource**: `tencentcloud_as_scaling_group`
* **New Resource**: `tencentcloud_as_attachment`
* **New Resource**: `tencentcloud_as_scaling_policy`
* **New Resource**: `tencentcloud_as_schedule`
* **New Resource**: `tencentcloud_as_lifecycle_hook`
* **New Resource**: `tencentcloud_as_notification`

## 1.7.0 (May 23, 2019)

FEATURES:
* **New Data Source**: `tencentcloud_redis_zone_config`
* **New Data Source**: `tencentcloud_redis_instances`
* **New Resource**: `tencentcloud_redis_instance`
* **New Resource**: `tencentcloud_redis_backup_config`

ENHANCEMENTS:

* resource/tencentcloud_instance: Add `hostname`, `project_id`, `delete_with_instance` argument.
* Update tencentcloud-sdk-go to better support redis api.

## 1.6.0 (May 15, 2019)

FEATURES:

* **New Data Source**: `tencentcloud_cos_buckets`
* **New Data Source**: `tencentcloud_cos_bucket_object`
* **New Resource**: `tencentcloud_cos_bucket`
* **New Resource**: `tencentcloud_cos_bucket_object`

ENHANCEMENTS:

* Add the framework of auto generating terraform docs

## 1.5.0 (April 26, 2019)

FEATURES:

* **New Data Source**: `tencentcloud_mysql_backup_list`
* **New Data Source**: `tencentcloud_mysql_zone_config`
* **New Data Source**: `tencentcloud_mysql_parameter_list`
* **New Data Source**: `tencentcloud_mysql_instance`
* **New Resource**: `tencentcloud_mysql_backup_policy`
* **New Resource**: `tencentcloud_mysql_account`
* **New Resource**: `tencentcloud_mysql_account_privilege`
* **New Resource**: `tencentcloud_mysql_instance`
* **New Resource**: `tencentcloud_mysql_readonly_instance`

ENHANCEMENTS:

* resource/tencentcloud_subnet: `route_table_id` now is an optional argument

## 1.4.0 (April 12, 2019)

ENHANCEMENTS:

* data/tencentcloud_image: add `image_name` attribute to this data source.
* resource/tencentcloud_instance: data disk count limit now is upgrade from 1 to 10, as API has supported more disks.
* resource/tencentcloud_instance: PREPAID instance now can be deleted, but still have some limit in API.

BUG FIXIES:

* resource/tencentcloud_instance: `allocate_public_ip` doesn't work properly when it is set to false.

## 1.3.0 (March 12, 2019)

FEATURES:

* **New Resource**: `tencentcloud_lb` ([#3](https://github.com/terraform-providers/terraform-provider-scaffolding/issues/3))

ENHANCEMENTS:

* resource/tencentcloud_instance: Add `user_data_raw` argument ([#4](https://github.com/terraform-providers/terraform-provider-scaffolding/issues/4))

## 1.2.2 (September 28, 2018)

BUG FIXES:

* resource/tencentcloud_cbs_storage: make name to be required ([#25](https://github.com/tencentyun/terraform-provider-tencentcloud/issues/25))
* resource/tencentcloud_instance: support user data and private ip

## 1.2.0 (April 3, 2018)

FEATURES:

* **New Resource**: `tencentcloud_container_cluster`
* **New Resource**: `tencentcloud_container_cluster_instance`
* **New Data Source**: `tencentcloud_container_clusters`
* **New Data Source**: `tencentcloud_container_cluster_instances`

## 1.1.0 (March 9, 2018)

FEATURES:

* **New Resource**: `tencentcloud_eip`
* **New Resource**: `tencentcloud_eip_association`
* **New Data Source**: `tencentcloud_eip`
* **New Resource**: `tencentcloud_nat_gateway`
* **New Resource**: `tencentcloud_dnat`
* **New Data Source**: `tencentcloud_nats`
* **New Resource**: `tencentcloud_cbs_snapshot`
* **New Resource**: `tencentcloud_alb_server_attachment`

## 1.0.0 (January 19, 2018)

FEATURES:

### CVM

RESOURCES:

* instance create
* instance read
* instance update
    * reset instance
    * reset password
    * update instance name
    * update security groups
* instance delete
* key pair create
* key pair read
* key pair delete

DATA SOURCES:

* image read
* instance\_type read
* zone read

### VPC

RESOURCES:

* vpc create
* vpc read
* vpc update (update name)
* vpc delete
* subnet create
* subnet read
* subnet update (update name)
* subnet delete
* security group create
* security group read
* security group update (update name, description)
* security group delete
* security group rule create
* security group rule read
* security group rule delete
* route table create
* route table read
* route table update (update name)
* route table delete
* route entry create
* route entry read
* route entry delete

DATA SOURCES:

* vpc read
* subnet read
* security group read
* route table read

### CBS

RESOURCES:

* storage create
* storage read
* storage update (update name)
* storage attach
* storage detach<|MERGE_RESOLUTION|>--- conflicted
+++ resolved
@@ -1,12 +1,9 @@
-<<<<<<< HEAD
 ## 1.48.0 (Unreleased)
 
 FEATURES:
 
 * **New Resource**: `tencentcloud_sqlserver_basic_instance`
 * **New Data Source**: `tencentcloud_sqlserver_basic_instances` 
-=======
-## 1.47.1 (Unreleased)
 
 ENHANCEMENTS:
 
@@ -16,8 +13,6 @@
 
 DEPRECATED:
 * Resource: `tencentcloud_clb_target_group_attachment`: optional argument `targrt_group_id` is no longer supported, replace by `target_group_id`.
-
->>>>>>> 8b47ee7b
 
 ## 1.47.0 (November 13, 2020)
 
