## 1.7.0 (Unreleased)
## 1.6.0 (May 15, 2019)

FEATURES:

* **New Data Source**: `tencentcloud_cos_buckets`
* **New Data Source**: `tencentcloud_cos_bucket_object`
* **New Resource**: `tencentcloud_cos_bucket`
* **New Resource**: `tencentcloud_cos_bucket_object`

ENHANCEMENTS:

<<<<<<< HEAD
* resource/tencentcloud_instance: Add `user_data_raw` argument [GH-4]
* resource/tencentcloud_instance: Add `hostname`, `project_id`, `delete_with_instance` argument.
=======
* Add the framework of auto generating terraform docs

## 1.5.0 (April 26, 2019)

FEATURES:

* **New Data Source**: `tencentcloud_mysql_backup_list`
* **New Data Source**: `tencentcloud_mysql_zone_config`
* **New Data Source**: `tencentcloud_mysql_parameter_list`
* **New Data Source**: `tencentcloud_mysql_instance`
* **New Resource**: `tencentcloud_mysql_backup_policy`
* **New Resource**: `tencentcloud_mysql_account`
* **New Resource**: `tencentcloud_mysql_account_privilege`
* **New Resource**: `tencentcloud_mysql_instance`
* **New Resource**: `tencentcloud_mysql_readonly_instance`

ENHANCEMENTS:

* resource/tencentcloud_subnet: `route_table_id` now is an optional argument

## 1.4.0 (April 12, 2019)

ENHANCEMENTS:

* data/tencentcloud_image: add `image_name` attribute to this data source.
* resource/tencentcloud_instance: data disk count limit now is upgrade from 1 to 10, as API has supported more disks.
* resource/tencentcloud_instance: PREPAID instance now can be deleted, but still have some limit in API.

BUG FIXIES:

* resource/tencentcloud_instance: `allocate_public_ip` doesn't work properly when it is set to false.

## 1.3.0 (March 12, 2019)

FEATURES:

* **New Resource**: `tencentcloud_lb` ([#3](https://github.com/terraform-providers/terraform-provider-scaffolding/issues/3))

ENHANCEMENTS:

* resource/tencentcloud_instance: Add `user_data_raw` argument ([#4](https://github.com/terraform-providers/terraform-provider-scaffolding/issues/4))
>>>>>>> 01754e09

BUG FIXES:
* resource/tencentcloud_instance: fix allocate_public_ip always evaluated true.

## 1.2.2 (September 28, 2018)

BUG FIXES:

* resource/tencentcloud_cbs_storage: make name to be required ([#25](https://github.com/tencentyun/terraform-provider-tencentcloud/issues/25))
* resource/tencentcloud_instance: support user data and private ip

## 1.2.0 (April 3, 2018)

FEATURES:

* **New Resource**: `tencentcloud_container_cluster`
* **New Resource**: `tencentcloud_container_cluster_instance`
* **New Data Source**: `tencentcloud_container_clusters`
* **New Data Source**: `tencentcloud_container_cluster_instances`

## 1.1.0 (March 9, 2018)

FEATURES:

* **New Resource**: `tencentcloud_eip`
* **New Resource**: `tencentcloud_eip_association`
* **New Data Source**: `tencentcloud_eip`
* **New Resource**: `tencentcloud_nat_gateway`
* **New Resource**: `tencentcloud_dnat`
* **New Data Source**: `tencentcloud_nats`
* **New Resource**: `tencentcloud_cbs_snapshot`
* **New Resource**: `tencentcloud_alb_server_attachment`

## 1.0.0 (January 19, 2018)

FEATURES:

### CVM

RESOURCES:

* instance create
* instance read
* instance update
    * reset instance
    * reset password
    * update instance name
    * update security groups
* instance delete
* key pair create
* key pair read
* key pair delete

DATA SOURCES:

* image read
* instance\_type read
* zone read

### VPC

RESOURCES:

* vpc create
* vpc read
* vpc update (update name)
* vpc delete
* subnet create
* subnet read
* subnet update (update name)
* subnet delete
* security group create
* security group read
* security group update (update name, description)
* security group delete
* security group rule create
* security group rule read
* security group rule delete
* route table create
* route table read
* route table update (update name)
* route table delete
* route entry create
* route entry read
* route entry delete

DATA SOURCES:

* vpc read
* subnet read
* security group read
* route table read

### CBS

RESOURCES:

* storage create
* storage read
* storage update (update name)
* storage attach
* storage detach<|MERGE_RESOLUTION|>--- conflicted
+++ resolved
@@ -1,4 +1,12 @@
 ## 1.7.0 (Unreleased)
+
+FEATURES:
+
+ENHANCEMENTS:
+
+* resource/tencentcloud_instance: Add `user_data_raw` argument [GH-4]
+* resource/tencentcloud_instance: Add `hostname`, `project_id`, `delete_with_instance` argument.
+
 ## 1.6.0 (May 15, 2019)
 
 FEATURES:
@@ -10,10 +18,6 @@
 
 ENHANCEMENTS:
 
-<<<<<<< HEAD
-* resource/tencentcloud_instance: Add `user_data_raw` argument [GH-4]
-* resource/tencentcloud_instance: Add `hostname`, `project_id`, `delete_with_instance` argument.
-=======
 * Add the framework of auto generating terraform docs
 
 ## 1.5.0 (April 26, 2019)
@@ -55,10 +59,7 @@
 ENHANCEMENTS:
 
 * resource/tencentcloud_instance: Add `user_data_raw` argument ([#4](https://github.com/terraform-providers/terraform-provider-scaffolding/issues/4))
->>>>>>> 01754e09
 
-BUG FIXES:
-* resource/tencentcloud_instance: fix allocate_public_ip always evaluated true.
 
 ## 1.2.2 (September 28, 2018)
 
