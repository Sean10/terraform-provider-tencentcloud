--- conflicted
+++ resolved
@@ -1,10 +1,3 @@
-<<<<<<< HEAD
-## 1.43.1 (Unreleased)
-
-* Resource: `tencentcloud_instance` add new argument `encrypt` to support data disk with encrypt
-* Resource: `tencentcloud_elasticsearch` add new argument `encrypt` to support disk with encrypt
-* Resource: `tencentcloud_kubernetes_cluster` add new argument `cam_role_name` to support authorization with instances
-=======
 ## 1.44.0 (Unreleased)
 
 FEATURES:
@@ -17,7 +10,9 @@
 ENHANCEMENTS:
 
 * Resource: `tencentcloud_mongodb_standby_instance` change example type to `POSTPAID`.
->>>>>>> 096e6923
+* Resource: `tencentcloud_instance` add new argument `encrypt` to support data disk with encrypt
+* Resource: `tencentcloud_elasticsearch` add new argument `encrypt` to support disk with encrypt
+* Resource: `tencentcloud_kubernetes_cluster` add new argument `cam_role_name` to support authorization with instances
 
 ## 1.43.0 (September 18, 2020)
 
