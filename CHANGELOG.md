--- conflicted
+++ resolved
@@ -7,11 +7,8 @@
 
 ENHANCEMENTS:
 
-<<<<<<< HEAD
+* Doc: optimize document directory.
 * Resource: `tencentcloud_mongodb_instance`, `tencentcloud_mongodb_sharding_instance` and `tencentcloud_mongodb_standby_instance` remove system reserved tag `project`.
-=======
-* Doc: optimize document directory.
->>>>>>> a5398cf2
 
 ## 1.41.3 (September 3, 2020)
 
