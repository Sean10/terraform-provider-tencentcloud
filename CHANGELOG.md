## 1.23.0 (Unreleased)

FEATURES:

<<<<<<< HEAD
* **New Data Source**: `tencentcloud_vpn_gateways`
* **New Data Source**: `tencentcloud_customer_gateways`
* **New Data Source**: `tencentcloud_vpn_connections`
* **New Resource**: `tencentcloud_vpn_gateway`
* **New Resource**: `tencentcloud_customer_gateway`
* **New Resource**: `tencentcloud_vpn_connection`
=======
* **New Data Source**: `tencentcloud_images`
* **Provider TencentCloud**: add `security_token` argument

ENHANCEMENTS:

* All api calls now using api3.0
* Resource: `tencentcloud_eip` add optional argument `tags`.
* Data Source: `tencentcloud_eips` add optional argument `tags`.
>>>>>>> 1d976fb6

BUG FIXES:

* Fixed docs of CAM

## 1.22.0 (November 05, 2019)

FEATURES:

* **New Data Source**: `tencentcloud_cfs_file_systems`
* **New Data Source**: `tencentcloud_cfs_access_groups`
* **New Data Source**: `tencentcloud_cfs_access_rules`
* **New Data Source**: `tencentcloud_scf_functions`
* **New Data Source**: `tencentcloud_scf_namespaces`
* **New Data Source**: `tencentcloud_scf_logs`
* **New Resource**: `tencentcloud_cfs_file_system`
* **New Resource**: `tencentcloud_cfs_access_group`
* **New Resource**: `tencentcloud_cfs_access_rule`
* **New Resource**: `tencentcloud_scf_function`
* **New Resource**: `tencentcloud_scf_namespace`


## 1.21.2 (October 29, 2019)

BUG FIXES:

* Resource: `tencentcloud_gaap_realserver` add ip/domain exists check
* Resource: `tencentcloud_kubernetes_cluster` add error handling logic and optional argument `tags`.
* Resource: `tencentcloud_kubernetes_scale_worker` add error handling logic.
* Data Source: `tencentcloud_kubernetes_clusters` add optional argument `tags`.

## 1.21.1 (October 23, 2019)

ENHANCEMENTS:

* Updated golang to version 1.13.x

BUG FIXES:

* Fixed docs of CAM

## 1.21.0 (October 15, 2019)

FEATURES:

* **New Data Source**: `tencentcloud_cam_users`
* **New Data Source**: `tencentcloud_cam_groups`
* **New Data Source**: `tencentcloud_cam_policies`
* **New Data Source**: `tencentcloud_cam_roles`
* **New Data Source**: `tencentcloud_cam_user_policy_attachments`
* **New Data Source**: `tencentcloud_cam_group_policy_attachments`
* **New Data Source**: `tencentcloud_cam_role_policy_attachments`
* **New Data Source**: `tencentcloud_cam_group_memberships`
* **New Data Source**: `tencentcloud_cam_saml_providers`
* **New Data Source**: `tencentcloud_reserved_instance_configs`
* **New Data Source**: `tencentcloud_reserved_instances`
* **New Resource**: `tencentcloud_cam_user`
* **New Resource**: `tencentcloud_cam_group`
* **New Resource**: `tencentcloud_cam_role`
* **New Resource**: `tencentcloud_cam_policy`
* **New Resource**: `tencentcloud_cam_user_policy_attachment`
* **New Resource**: `tencentcloud_cam_group_policy_attachment`
* **New Resource**: `tencentcloud_cam_role_policy_attachment`
* **New Resource**: `tencentcloud_cam_group_membership`
* **New Resource**: `tencentcloud_cam_saml_provider`
* **New Resource**: `tencentcloud_reserved_instance`

ENHANCEMENTS:

* Resource: `tencentcloud_gaap_http_domain` support import
* Resource: `tencentcloud_gaap_layer7_listener` support import

BUG FIXES:

* Resource: `tencentcloud_gaap_http_domain` fix sometimes can't enable realserver auth


## 1.20.1 (October 08, 2019)

ENHANCEMENTS:

* Data Source: `tencentcloud_availability_zones` refactor logic with api3.0 .
* Data Source: `tencentcloud_as_scaling_groups` add optional argument `tags` and attribute `tags` for `scaling_group_list`.
* Resource: `tencentcloud_eip` add optional argument `type`, `anycast_zone`, `internet_service_provider`, etc.
* Resource: `tencentcloud_as_scaling_group` add optional argument `tags`.

BUG FIXES:

* Data Source: `tencentcloud_gaap_http_domains` set response `certificate_id`, `client_certificate_id`, `realserver_auth`, `basic_auth` and `gaap_auth` default value when they are nil.
* Resource: `tencentcloud_gaap_http_domain` set response `certificate_id`, `client_certificate_id`, `realserver_auth`, `basic_auth` and `gaap_auth` default value when they are nil.

## 1.20.0 (September 24, 2019)

FEATURES:

* **New Data Source**: `tencentcloud_eips`
* **New Data Source**: `tencentcloud_instances`
* **New Data Source**: `tencentcloud_key_pairs`
* **New Data Source**: `tencentcloud_placement_groups`
* **New Resource**: `tencentcloud_placement_group`

ENHANCEMENTS:

* Data Source: `tencentcloud_redis_instances` add optional argument `tags`.
* Data Source: `tencentcloud_mongodb_instances` add optional argument `tags`.
* Data Source: `tencentcloud_instance_types` add optional argument `availability_zone` and `gpu_core_count`.
* Data Source: `tencentcloud_gaap_http_rules` add optional argument `forward_host` and attributes `forward_host` in `rules`.
* Resource: `tencentcloud_redis_instance` add optional argument `tags`.
* Resource: `tencentcloud_mongodb_instance` add optional argument `tags`.
* Resource: `tencentcloud_mongodb_sharding_instance` add optional argument `tags`.
* Resource: `tencentcloud_instance` add optional argument `placement_group_id`.
* Resource: `tencentcloud_eip` refactor logic with api3.0 .
* Resource: `tencentcloud_eip_association` refactor logic with api3.0 .
* Resource: `tencentcloud_key_pair` refactor logic with api3.0 .
* Resource: `tencentcloud_gaap_http_rule` add optional argument `forward_host`.

BUG FIXES:
* Resource: `tencentcloud_mysql_instance`: miss argument `availability_zone` causes the instance to be recreated.

DEPRECATED:

* Data Source: `tencentcloud_eip` replaced by `tencentcloud_eips`.

## 1.19.0 (September 19, 2019)

FEATURES:

* **New Resource**: `tencentcloud_security_group_lite_rule`.

ENHANCEMENTS:

* Data Source: `tencentcloud_security_groups`: add optional argument `tags`.
* Data Source: `tencentcloud_security_groups`: add optional argument `result_output_file` and new attributes `ingress`, `egress` for list `security_groups`.
* Resource: `tencentcloud_security_group`: add optional argument `tags`.
* Resource: `tencentcloud_as_scaling_config`: internet charge type support `BANDWIDTH_PREPAID`, `TRAFFIC_POSTPAID_BY_HOUR` and `BANDWIDTH_PACKAGE`.

BUG FIXES:
* Resource: `tencentcloud_clb_listener_rule`: fix unclear description and errors in example.
* Resource: `tencentcloud_instance`: fix hostname is not work.

## 1.18.1 (September 17, 2019)

FEATURES:

* **Update Data Source**: `tencentcloud_vpc_instances` add optional argument `tags`
* **Update Data Source**: `tencentcloud_vpc_subnets` add optional argument `tags`
* **Update Data Source**: `tencentcloud_route_tables` add optional argument `tags`
* **Update Resource**: `tencentcloud_vpc` add optional argument `tags`
* **Update Resource**: `tencentcloud_subnet` add optional argument `tags`
* **Update Resource**: `tencentcloud_route_table` add optional argument `tags`

ENHANCEMENTS:

* Data Source:`tencentcloud_kubernetes_clusters`  support pull out authentication information for cluster access too.
* Resource:`tencentcloud_kubernetes_cluster`  support pull out authentication information for cluster access.

BUG FIXES:

* Resource: `tencentcloud_mysql_instance`: when the mysql is abnormal state, read the basic information report error

DEPRECATED:

* Data Source: `tencentcloud_kubernetes_clusters`:`container_runtime` is no longer supported. 

## 1.18.0 (September 10, 2019)

FEATURES:

* **New Data Source**: `tencentcloud_ssl_certificates`
* **New Data Source**: `tencentcloud_dnats`
* **New Data Source**: `tencentcloud_nat_gateways`
* **New Resource**: `tencentcloud_ssl_certificate`
* **Update Resource**: `tencentcloud_clb_redirection` add optional argument `is_auto_rewrite`
* **Update Resource**: `tencentcloud_nat_gateway` , add more configurable items.
* **Update Resource**: `tencentcloud_nat` , add more configurable items.

DEPRECATED:
* Data Source: `tencentcloud_nats` replaced by `tencentcloud_nat_gateways`.

## 1.17.0 (September 04, 2019)

FEATURES:
* **New Data Source**: `tencentcloud_gaap_proxies`
* **New Data Source**: `tencentcloud_gaap_realservers`
* **New Data Source**: `tencentcloud_gaap_layer4_listeners`
* **New Data Source**: `tencentcloud_gaap_layer7_listeners`
* **New Data Source**: `tencentcloud_gaap_http_domains`
* **New Data Source**: `tencentcloud_gaap_http_rules`
* **New Data Source**: `tencentcloud_gaap_security_policies`
* **New Data Source**: `tencentcloud_gaap_security_rules`
* **New Data Source**: `tencentcloud_gaap_certificates`
* **New Resource**: `tencentcloud_gaap_proxy`
* **New Resource**: `tencentcloud_gaap_realserver`
* **New Resource**: `tencentcloud_gaap_layer4_listener`
* **New Resource**: `tencentcloud_gaap_layer7_listener`
* **New Resource**: `tencentcloud_gaap_http_domain`
* **New Resource**: `tencentcloud_gaap_http_rule`
* **New Resource**: `tencentcloud_gaap_certificate`
* **New Resource**: `tencentcloud_gaap_security_policy`
* **New Resource**: `tencentcloud_gaap_security_rule`

## 1.16.3 (August 30, 2019)

BUG FIXIES:

* Resource: `tencentcloud_kubernetes_cluster`: cgi error retry.
* Resource: `tencentcloud_kubernetes_scale_worker`: cgi error retry.

## 1.16.2 (August 28, 2019)

BUG FIXIES:

* Resource: `tencentcloud_instance`: fixed cvm data disks missing computed.
* Resource: `tencentcloud_mysql_backup_policy`: `backup_model` remove logical backup support. 
* Resource: `tencentcloud_mysql_instance`: `tags` adapt to the new official api.

## 1.16.1 (August 27, 2019)

ENHANCEMENTS:
* `tencentcloud_instance`: refactor logic with api3.0 .

## 1.16.0 (August 20, 2019)

FEATURES:
* **New Data Source**: `tencentcloud_kubernetes_clusters`
* **New Resource**: `tencentcloud_kubernetes_scale_worker`
* **New Resource**: `tencentcloud_kubernetes_cluster`

DEPRECATED:
* Data Source: `tencentcloud_container_clusters` replaced by `tencentcloud_kubernetes_clusters`.
* Data Source: `tencentcloud_container_cluster_instances` replaced by `tencentcloud_kubernetes_clusters`.
* Resource: `tencentcloud_container_cluster` replaced by `tencentcloud_kubernetes_cluster`.
* Resource: `tencentcloud_container_cluster_instance` replaced by `tencentcloud_kubernetes_scale_worker`.

## 1.15.2 (August 14, 2019)

ENHANCEMENTS:

* `tencentcloud_as_scaling_group`: fixed issue that binding scaling group to load balancer does not work.
* `tencentcloud_clb_attachements`: rename `rewrite_source_rule_id` with `source_rule_id` and rename `rewrite_target_rule_id` with `target_rule_id`.

## 1.15.1 (August 13, 2019)

ENHANCEMENTS:

* `tencentcloud_instance`: changed `image_id` property to ForceNew ([#78](https://github.com/terraform-providers/terraform-provider-tencentcloud/issues/78))
* `tencentcloud_instance`: improved with retry ([#82](https://github.com/terraform-providers/terraform-provider-tencentcloud/issues/82))
* `tencentcloud_cbs_storages`: improved with retry ([#82](https://github.com/terraform-providers/terraform-provider-tencentcloud/issues/82))
* `tencentcloud_clb_instance`: bug fixed and improved with retry ([#37](https://github.com/terraform-providers/terraform-provider-tencentcloud/issues/37))

## 1.15.0 (August 07, 2019)

FEATURES:
* **New Data Source**: `tencentcloud_clb_instances`
* **New Data Source**: `tencentcloud_clb_listeners`
* **New Data Source**: `tencentcloud_clb_listener_rules`
* **New Data Source**: `tencentcloud_clb_attachments`
* **New Data Source**: `tencentcloud_clb_redirections`
* **New Resource**: `tencentcloud_clb_instance`
* **New Resource**: `tencentcloud_clb_listener`
* **New Resource**: `tencentcloud_clb_listener_rule`
* **New Resource**: `tencentcloud_clb_attachment`
* **New Resource**: `tencentcloud_clb_redirection`

DEPRECATED:
* Resource: `tencentcloud_lb` replaced by `tencentcloud_clb_instance`.
* Resource: `tencentcloud_alb_server_attachment` replaced by `tencentcloud_clb_attachment`.

## 1.14.1 (August 05, 2019)

BUG FIXIES:

* resource/tencentcloud_security_group_rule: fixed security group rule id is not compatible with previous version.

## 1.14.0 (July 30, 2019)

FEATURES:
* **New Data Source**: `tencentcloud_security_groups`
* **New Data Source**: `tencentcloud_mongodb_instances`
* **New Data Source**: `tencentcloud_mongodb_zone_config`
* **New Resource**: `tencentcloud_mongodb_instance`
* **New Resource**: `tencentcloud_mongodb_sharding_instance`
* **Update Resource**: `tencentcloud_security_group_rule` add optional argument `description`

DEPRECATED:
* Data Source: `tencnetcloud_security_group` replaced by `tencentcloud_security_groups`

ENHANCEMENTS:
* Refactoring security_group logic with api3.0

## 1.13.0 (July 23, 2019)

FEATURES:
* **New Data Source**: `tencentcloud_dc_gateway_instances`
* **New Data Source**: `tencentcloud_dc_gateway_ccn_routes`
* **New Resource**: `tencentcloud_dc_gateway`
* **New Resource**: `tencentcloud_dc_gateway_ccn_route`

## 1.12.0 (July 16, 2019)

FEATURES:
* **New Data Source**: `tencentcloud_dc_instances`
* **New Data Source**: `tencentcloud_dcx_instances`
* **New Resource**: `tencentcloud_dcx`
* **UPDATE Resource**:`tencentcloud_mysql_instance` and `tencentcloud_mysql_readonly_instance` completely delete instance. 

BUG FIXIES:

* resource/tencentcloud_instance: fixed issue when data disks set as delete_with_instance not works.
* resource/tencentcloud_instance: if managed public_ip manually, please don't define `allocate_public_ip` ([#62](https://github.com/terraform-providers/terraform-provider-tencentcloud/issues/62)).
* resource/tencentcloud_eip_association: fixed issue when instances were manually deleted ([#60](https://github.com/terraform-providers/terraform-provider-tencentcloud/issues/60)).
* resource/tencentcloud_mysql_readonly_instance:remove an unsupported property `gtid`

## 1.11.0 (July 02, 2019)

FEATURES:
* **New Data Source**: `tencentcloud_ccn_instances`
* **New Data Source**: `tencentcloud_ccn_bandwidth_limits`
* **New Resource**: `tencentcloud_ccn`
* **New Resource**: `tencentcloud_ccn_attachment`
* **New Resource**: `tencentcloud_ccn_bandwidth_limit`

## 1.10.0 (June 27, 2019)

ENHANCEMENTS:

* Refactoring vpc logic with api3.0
* Refactoring cbs logic with api3.0

FEATURES:
* **New Data Source**: `tencentcloud_vpc_instances`
* **New Data Source**: `tencentcloud_vpc_subnets`
* **New Data Source**: `tencentcloud_vpc_route_tables`
* **New Data Source**: `tencentcloud_cbs_storages`
* **New Data Source**: `tencentcloud_cbs_snapshots`
* **New Resource**: `tencentcloud_route_table_entry`
* **New Resource**: `tencentcloud_cbs_snapshot_policy`
* **Update Resource**: `tencentcloud_vpc` , add more configurable items.
* **Update Resource**: `tencentcloud_subnet` , add more configurable items.
* **Update Resource**: `tencentcloud_route_table`, add more configurable items.
* **Update Resource**: `tencentcloud_cbs_storage`, add more configurable items.
* **Update Resource**: `tencentcloud_instance`: add optional argument `tags`.
* **Update Resource**: `tencentcloud_security_group_rule`: add optional argument `source_sgid`.
 
DEPRECATED:
* Data Source: `tencentcloud_vpc` replaced by `tencentcloud_vpc_instances`.
* Data Source: `tencentcloud_subnet` replaced by  `tencentcloud_vpc_subnets`.
* Data Source: `tencentcloud_route_table` replaced by `tencentcloud_vpc_route_tables`.
* Resource: `tencentcloud_route_entry` replaced by `tencentcloud_route_table_entry`.

## 1.9.1 (June 24, 2019)

BUG FIXIES:

* data/tencentcloud_instance: fixed vpc ip is in use error when re-creating with private ip ([#46](https://github.com/terraform-providers/terraform-provider-tencentcloud/issues/46)).

## 1.9.0 (June 18, 2019)

ENHANCEMENTS:

* update to `v0.12.1` Terraform SDK version

BUG FIXIES:

* data/tencentcloud_security_group: `project_id` remote API return sometime is string type.
* resource/tencentcloud_security_group: just like `data/tencentcloud_security_group`

## 1.8.0 (June 11, 2019)

FEATURES:
* **New Data Source**: `tencentcloud_as_scaling_configs`
* **New Data Source**: `tencentcloud_as_scaling_groups`
* **New Data Source**: `tencentcloud_as_scaling_policies`
* **New Resource**: `tencentcloud_as_scaling_config`
* **New Resource**: `tencentcloud_as_scaling_group`
* **New Resource**: `tencentcloud_as_attachment`
* **New Resource**: `tencentcloud_as_scaling_policy`
* **New Resource**: `tencentcloud_as_schedule`
* **New Resource**: `tencentcloud_as_lifecycle_hook`
* **New Resource**: `tencentcloud_as_notification`

## 1.7.0 (May 23, 2019)

FEATURES:
* **New Data Source**: `tencentcloud_redis_zone_config`
* **New Data Source**: `tencentcloud_redis_instances`
* **New Resource**: `tencentcloud_redis_instance`
* **New Resource**: `tencentcloud_redis_backup_config`

ENHANCEMENTS:

* resource/tencentcloud_instance: Add `hostname`, `project_id`, `delete_with_instance` argument.
* Update tencentcloud-sdk-go to better support redis api.

## 1.6.0 (May 15, 2019)

FEATURES:

* **New Data Source**: `tencentcloud_cos_buckets`
* **New Data Source**: `tencentcloud_cos_bucket_object`
* **New Resource**: `tencentcloud_cos_bucket`
* **New Resource**: `tencentcloud_cos_bucket_object`

ENHANCEMENTS:

* Add the framework of auto generating terraform docs

## 1.5.0 (April 26, 2019)

FEATURES:

* **New Data Source**: `tencentcloud_mysql_backup_list`
* **New Data Source**: `tencentcloud_mysql_zone_config`
* **New Data Source**: `tencentcloud_mysql_parameter_list`
* **New Data Source**: `tencentcloud_mysql_instance`
* **New Resource**: `tencentcloud_mysql_backup_policy`
* **New Resource**: `tencentcloud_mysql_account`
* **New Resource**: `tencentcloud_mysql_account_privilege`
* **New Resource**: `tencentcloud_mysql_instance`
* **New Resource**: `tencentcloud_mysql_readonly_instance`

ENHANCEMENTS:

* resource/tencentcloud_subnet: `route_table_id` now is an optional argument

## 1.4.0 (April 12, 2019)

ENHANCEMENTS:

* data/tencentcloud_image: add `image_name` attribute to this data source.
* resource/tencentcloud_instance: data disk count limit now is upgrade from 1 to 10, as API has supported more disks.
* resource/tencentcloud_instance: PREPAID instance now can be deleted, but still have some limit in API.

BUG FIXIES:

* resource/tencentcloud_instance: `allocate_public_ip` doesn't work properly when it is set to false.

## 1.3.0 (March 12, 2019)

FEATURES:

* **New Resource**: `tencentcloud_lb` ([#3](https://github.com/terraform-providers/terraform-provider-scaffolding/issues/3))

ENHANCEMENTS:

* resource/tencentcloud_instance: Add `user_data_raw` argument ([#4](https://github.com/terraform-providers/terraform-provider-scaffolding/issues/4))

## 1.2.2 (September 28, 2018)

BUG FIXES:

* resource/tencentcloud_cbs_storage: make name to be required ([#25](https://github.com/tencentyun/terraform-provider-tencentcloud/issues/25))
* resource/tencentcloud_instance: support user data and private ip

## 1.2.0 (April 3, 2018)

FEATURES:

* **New Resource**: `tencentcloud_container_cluster`
* **New Resource**: `tencentcloud_container_cluster_instance`
* **New Data Source**: `tencentcloud_container_clusters`
* **New Data Source**: `tencentcloud_container_cluster_instances`

## 1.1.0 (March 9, 2018)

FEATURES:

* **New Resource**: `tencentcloud_eip`
* **New Resource**: `tencentcloud_eip_association`
* **New Data Source**: `tencentcloud_eip`
* **New Resource**: `tencentcloud_nat_gateway`
* **New Resource**: `tencentcloud_dnat`
* **New Data Source**: `tencentcloud_nats`
* **New Resource**: `tencentcloud_cbs_snapshot`
* **New Resource**: `tencentcloud_alb_server_attachment`

## 1.0.0 (January 19, 2018)

FEATURES:

### CVM

RESOURCES:

* instance create
* instance read
* instance update
    * reset instance
    * reset password
    * update instance name
    * update security groups
* instance delete
* key pair create
* key pair read
* key pair delete

DATA SOURCES:

* image read
* instance\_type read
* zone read

### VPC

RESOURCES:

* vpc create
* vpc read
* vpc update (update name)
* vpc delete
* subnet create
* subnet read
* subnet update (update name)
* subnet delete
* security group create
* security group read
* security group update (update name, description)
* security group delete
* security group rule create
* security group rule read
* security group rule delete
* route table create
* route table read
* route table update (update name)
* route table delete
* route entry create
* route entry read
* route entry delete

DATA SOURCES:

* vpc read
* subnet read
* security group read
* route table read

### CBS

RESOURCES:

* storage create
* storage read
* storage update (update name)
* storage attach
* storage detach<|MERGE_RESOLUTION|>--- conflicted
+++ resolved
@@ -2,14 +2,12 @@
 
 FEATURES:
 
-<<<<<<< HEAD
 * **New Data Source**: `tencentcloud_vpn_gateways`
 * **New Data Source**: `tencentcloud_customer_gateways`
 * **New Data Source**: `tencentcloud_vpn_connections`
 * **New Resource**: `tencentcloud_vpn_gateway`
 * **New Resource**: `tencentcloud_customer_gateway`
 * **New Resource**: `tencentcloud_vpn_connection`
-=======
 * **New Data Source**: `tencentcloud_images`
 * **Provider TencentCloud**: add `security_token` argument
 
@@ -18,7 +16,6 @@
 * All api calls now using api3.0
 * Resource: `tencentcloud_eip` add optional argument `tags`.
 * Data Source: `tencentcloud_eips` add optional argument `tags`.
->>>>>>> 1d976fb6
 
 BUG FIXES:
 
