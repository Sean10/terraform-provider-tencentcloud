--- conflicted
+++ resolved
@@ -1,11 +1,10 @@
-<<<<<<< HEAD
-## 1.44.1 (Unreleased)
+## 1.45.1 (Unreleased)
 ENHANCEMENTS:
 
 * Resource: `tencentcloud_kubernetes_cluster` add new argument `extra_args` to support Kubelet.
 * Resource: `tencentcloud_kubernetes_scale_worker` add new argument `extra_args` to support Kubelet.
 * Resource: `tencentcloud_kubernetes_as_scaling_group` add new argument `extra_args` to support Kubelet.
-=======
+
 ## 1.45.0 (Unreleased)
 
 FEATURES:
@@ -26,7 +25,6 @@
 * Resource: `tencentcloud_mysql_instance` modify argument `engine_version` to support mysql 8.0.
 * Resource: `tencentcloud_clb_listener_rule` add new argument `forward_type` to support backend protocol([#522](https://github.com/tencentcloudstack/terraform-provider-tencentcloud/issues/522))
 * Resource: `tencentcloud_instance` add new argument `keep_image_login` to support keeping image login.
->>>>>>> fde35575
 
 ## 1.44.0 (September 25, 2020)
 
