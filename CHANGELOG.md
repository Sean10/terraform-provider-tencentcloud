<<<<<<< HEAD
## 1.50.0 (Unreleased)
=======
## 1.50.1 (Unreleased)

ENHANCEMENTS:

* Doc: optimize document.

## 1.50.0 (December 08, 2020)
>>>>>>> 8f965094

FEATURES:

* **New Resource**: `tencentcloud_address_template`
* **New Resource**: `tencentcloud_address_template_group`
* **New Resource**: `tencentcloud_protocol_template`
* **New Resource**: `tencentcloud_protocol_template_group`
* **New Data Source**: `tencentcloud_address_templates` 
* **New Data Source**: `tencentcloud_address_template_groups` 
* **New Data Source**: `tencentcloud_protocol_templates` 
* **New Data Source**: `tencentcloud_protocol_template_groups` 

ENHANCEMENTS:

* Resource `tencentcloud_sercurity_group_rule` add `address_template` and `protocol_template` to support building new security group rule with resource `tencentcloud_address_template` and `tencentcloud_protocol_template`.
<<<<<<< HEAD
=======
* Doc: optimize document directory.

BUG FIXES:

* Resource: `tencentcloud_cos_bucket` fix bucket name validator.
>>>>>>> 8f965094

## 1.49.1 (December 01, 2020)

ENHANCEMENTS:

* Doc: Update directory of document.

## 1.49.0 (November 27, 2020)

FEATURES:

* **New Resource**: `tencentcloud_tcr_instance`
* **New Resource**: `tencentcloud_tcr_token`
* **New Resource**: `tencentcloud_tcr_namespace`
* **New Resource**: `tencentcloud_tcr_repository`
* **New Data Source**: `tencentcloud_tcr_instances` 
* **New Data Source**: `tencentcloud_tcr_tokens` 
* **New Data Source**: `tencentcloud_tcr_namespaces` 
* **New Data Source**: `tencentcloud_tcr_repositories` 
* **New Resource**: `tencentcloud_cos_bucket_policy`

ENHANCEMENTS:

* Resource: `tencentcloud_kubernetes_as_scaling_group` support `max_size` and `min_size` modification.

## 1.48.0 (November 20, 2020)

FEATURES:

* **New Resource**: `tencentcloud_sqlserver_basic_instance`
* **New Data Source**: `tencentcloud_sqlserver_basic_instances` 

ENHANCEMENTS:

* Resource: `tencentcloud_clb_listener` support configure HTTP health check for TCP listener([#539](https://github.com/tencentcloudstack/terraform-provider-tencentcloud/issues/539)).
* Resource: `tencentcloud_clb_listener` add computed argument `target_type`.
* Data Source: `tencentcloud_clb_listeners` support getting HTTP health check config for TCP listener.

DEPRECATED:
* Resource: `tencentcloud_clb_target_group_attachment`: optional argument `targrt_group_id` is no longer supported, replace by `target_group_id`.

## 1.47.0 (November 13, 2020)

ENHANCEMENTS:
* Resource: `tencentcloud_clb_listener` support import.
* Resource: `tencentcloud_clb_listener` add computed argument `listener_id`.
* Resource: `tencentcloud_clb_listener_rule` support import.
* Resource: `tencentcloud_cdn_domain` add example that use COS bucket url as origin.
* Resource: `tencentcloud_sqlserver_instance` add new argument `tags`.
* Resource: `tencentcloud_sqlserver_readonly_instance` add new argument `tags`.
* Resource: `tencentcloud_elasticsearch_instance` support `node_type` and `disk_size` modification.
* Data Source: `tencentcloud_instance_types` add argument `exclude_sold_out` to support filtering sold out instance types. 
* Data Source: `tencentcloud_sqlserver_instances` add new argument `tags`.
* Data Source: `tencentcloud_instance_types` add argument `exclude_sold_out` to support filtering sold out instance types. 

BUG FIXES:

* Resource: `tencentcloud_elasticsearch_instance` fix inconsistent bug.
* Resource: `tencentcloud_redis_instance` fix incorrect number when updating `mem_size`.
* Data Source: `tencentcloud_redis_instances` fix incorrect number for `mem_size`.

## 1.46.4 (November 6, 2020)

BUG FIXES:
* Resource: `tencentcloud_kubernetes_cluster` fix force replacement when updating `docker_graph_path`.

## 1.46.3 (November 6, 2020)

ENHANCEMENTS:
* Resource: `tencentcloud_kubernetes_cluster` add more values with argument `cluster_os` to support linux OS system.

## 1.46.2 (November 5, 2020)

ENHANCEMENTS:

* Resource: `tencentcloud_kubernetes_cluster` add new argument `kube_config`.
* Resource: `tencentcloud_kubernetes_cluster` add value `tlinux2.4x86_64` with argument `cluster_os` to support linux OS system.
* Resource: `tencentcloud_kubernetes_cluster` add new argument `mount_target` to support set disk mount path.
* Resource: `tencentcloud_kubernetes_cluster` add new argument `docker_graph_path` to support set docker graph path.
* Resource: `tencentcloud_clb_redirection` add new argument `delete_all_auto_rewirte` to delete all auto-associated redirection when destroying the resource.
* Resource: `tencentcloud_kubernetes_scale_worker` add new argument `labels` to support scale worker labels.
* Data Source: `tencentcloud_kubernetes_clusters` add new argument `kube_config`.
* Data Source: `tencentcloud_availability_regions` support getting local region info by setting argument `name` with value `default`.
* Docs: update argument description.

BUG FIXES:

* Resource: `tencentcloud_clb_redirection` fix inconsistent bug when creating more than one auto redirection.
* Resource: `tencentcloud_redis_instance` fix updating issue when redis `type_id` is set `5`.

## 1.46.1 (October 29, 2020)

ENHANCEMENTS:

* Resource: `tencentcloud_cos_bucket` add new argument `cos_bucket_url`.
* Resource: `tencentcloud_nat_gateway` add new argument `tags`.
* Resource: `tencentcloud_postgresql_instance` add new argument `tags`.
* Data Source: `tencentcloud_cos_buckets` add new argument `cos_bucket_url`.
* Data Source: `tencentcloud_nat_gateways` add new argument `tags`.
* Data Source: `tencentcloud_postgresql_instances` add new argument `tags`.

## 1.46.0 (October 26, 2020)

FEATURES:

* **New Resource**: `tencentcloud_api_gateway_api`
* **New Resource**: `tencentcloud_api_gateway_service`
* **New Resource**: `tencentcloud_api_gateway_custom_domain`
* **New Resource**: `tencentcloud_api_gateway_usage_plan`
* **New Resource**: `tencentcloud_api_gateway_usage_plan_attachment`
* **New Resource**: `tencentcloud_api_gateway_ip_strategy`
* **New Resource**: `tencentcloud_api_gateway_strategy_attachment`
* **New Resource**: `tencentcloud_api_gateway_api_key`
* **New Resource**: `tencentcloud_api_gateway_api_key_attachment`
* **New Resource**: `tencentcloud_api_gateway_service_release`
* **New Data Source**: `tencentcloud_api_gateway_apis` 
* **New Data Source**: `tencentcloud_api_gateway_services` 
* **New Data Source**: `tencentcloud_api_gateway_throttling_apis` 
* **New Data Source**: `tencentcloud_api_gateway_throttling_services` 
* **New Data Source**: `tencentcloud_api_gateway_usage_plans`
* **New Data Source**: `tencentcloud_api_gateway_ip_strategies`
* **New Data Source**: `tencentcloud_api_gateway_customer_domains`
* **New Data Source**: `tencentcloud_api_gateway_usage_plan_environments`
* **New Data Source**: `tencentcloud_api_gateway_api_keys`

## 1.45.3 (October 21, 2020)

BUG FIXES:

* Resource: `tencentcloud_sqlserver_instance` Fix the error of releasing associated resources when destroying sqlserver postpaid instance.
* Resource: `tencentcloud_sqlserver_readonly_instance` Fix the bug that the instance cannot be recycled when destroying sqlserver postpaid instance.
* Resource: `tencentcloud_clb_instance` fix force new when updating tags.
* Resource: `tencentcloud_redis_backup_config` fix doc issues.
* Resource: `tencentcloud_instance` fix `keep_image_login` force new issue when updating terraform version.
* Resource: `tencentcloud_clb_instance` fix tag creation bug.

## 1.45.2 (October 19, 2020)

BUG FIXES:
* Resource: `tencentcloud_mysql_instance` fix creating prepaid instance error.

## 1.45.1 (October 16, 2020)

ENHANCEMENTS:

* Resource: `tencentcloud_clb_target_group_instance_attachment` update doc.
* Resource: `tencentcloud_clb_target_group_attachment` update doc.

## 1.45.0 (October 15, 2020)

FEATURES:

* **New Resource**: `tencentcloud_clb_target_group_attachment`
* **New Resource**: `tencentcloud_clb_target_group`
* **New Resource**: `tencentcloud_clb_target_group_instance_attachment`
* **New Resource**: `tencentcloud_sqlserver_publish_subscribe`
* **New Resource**: `tencentcloud_vod_adaptive_dynamic_streaming_template`
* **New Resource**: `tencentcloud_vod_procedure_template`
* **New Resource**: `tencentcloud_vod_snapshot_by_time_offset_template`
* **New Resource**: `tencentcloud_vod_image_sprite_template`
* **New Resource**: `tencentcloud_vod_super_player_config`
* **New Data Source**: `tencentcloud_clb_target_groups`
* **New Data Source**: `tencentcloud_sqlserver_publish_subscribes` 
* **New Data Source**: `tencentcloud_vod_adaptive_dynamic_streaming_templates`
* **New Data Source**: `tencentcloud_vod_image_sprite_templates`
* **New Data Source**: `tencentcloud_vod_procedure_templates`
* **New Data Source**: `tencentcloud_vod_snapshot_by_time_offset_templates`
* **New Data Source**: `tencentcloud_vod_super_player_configs`

ENHANCEMENTS:

* Resource: `tencentcloud_clb_listener_rule` add new argument `target_type` to support backend target type with rule.
* Resource: `tencentcloud_mysql_instance` modify argument `engine_version` to support mysql 8.0.
* Resource: `tencentcloud_clb_listener_rule` add new argument `forward_type` to support backend protocol([#522](https://github.com/tencentcloudstack/terraform-provider-tencentcloud/issues/522)).
* Resource: `tencentcloud_instance` add new argument `keep_image_login` to support keeping image login.
* Resource: `tencentcloud_kubernetes_cluster` add new argument `extra_args` to support Kubelet.
* Resource: `tencentcloud_kubernetes_scale_worker` add new argument `extra_args` to support Kubelet.
* Resource: `tencentcloud_kubernetes_as_scaling_group` add new argument `extra_args` to support Kubelet.

## 1.44.0 (September 25, 2020)

FEATURES:

* **New Resource**: `tencentcloud_cynosdb_cluster`
* **New Resource**: `tencentcloud_cynosdb_readonly_instance`.
* **New Data Source**: `tencentcloud_cynosdb_clusters`
* **New Data Source**: `tencentcloud_cynosdb_readonly_instances`.

ENHANCEMENTS:

* Resource: `tencentcloud_mongodb_standby_instance` change example type to `POSTPAID`.
* Resource: `tencentcloud_instance` add new argument `encrypt` to support data disk with encrypt.
* Resource: `tencentcloud_elasticsearch` add new argument `encrypt` to support disk with encrypt.
* Resource: `tencentcloud_kubernetes_cluster` add new argument `cam_role_name` to support authorization with instances.

## 1.43.0 (September 18, 2020)

FEATURES:

* **New Resource**: `tencentcloud_image`
* **New Resource**: `tencentcloud_audit`
* **New Data Source**: `tencentcloud_audits` 
* **New Data Source**: `tencentcloud_audit_cos_regions`
* **New Data Source**: `tencentcloud_audit_key_alias`

ENHANCEMENTS:

* Resource: `tencentcloud_instance` add new argument `data_disk_snapshot_id` to support data disk with `SnapshotId`([#469](https://github.com/tencentcloudstack/terraform-provider-tencentcloud/issues/469))
* Data Source: `tencentcloud_instances` support filter by tags.

## 1.42.2 (September 14, 2020)

BUG FIXES:
* Resource: `tencentcloud_instance` fix `key_name` update error([#515](https://github.com/tencentcloudstack/terraform-provider-tencentcloud/issues/515)).

## 1.42.1 (September 10, 2020)

BUG FIXES:

* Resource: `tencentcloud_mongodb_instance` Fix the error of releasing associated resources when destroying mongodb postpaid instance.
* Resource: `tencentcloud_mongodb_sharding_instance` Fix the error of releasing associated resources when destroying mongodb postpaid sharding instance.
* Resource: `tencentcloud_mongodb_standby_instance` Fix the error of releasing associated resources when destroying mongodb postpaid standby instance.

## 1.42.0 (September 8, 2020)

FEATURES:

* **New Resource**: `tencentcloud_ckafka_topic`
* **New Data Source**: `tencentcloud_ckafka_topics` 

ENHANCEMENTS:

* Doc: optimize document directory.
* Resource: `tencentcloud_mongodb_instance`, `tencentcloud_mongodb_sharding_instance` and `tencentcloud_mongodb_standby_instance` remove system reserved tag `project`.

## 1.41.3 (September 3, 2020)

ENHANCEMENTS:

* Resource: `tencentcloud_vpc_acl_attachment` perfect example field `subnet_ids` to `subnet_id`([#505](https://github.com/tencentcloudstack/terraform-provider-tencentcloud/issues/505)).
* Resource: `tencentcloud_cbs_storage_attachment` support import.
* Resource: `tencentcloud_eip_association` support import.
* Resource: `tencentcloud_route_table_entry` support import.
* Resource: `tencentcloud_acl_attachment` support import.

## 1.41.2 (August 28, 2020)

BUG FIXES:
* Resource: `tencentcloud_vpn_connection` fix `security_group_policy` update issue when apply repeatedly.
* Resource: `tencentcloud_vpn_connection` fix inconsistent state when deleted on console.

## 1.41.1 (August 27, 2020)

BUG FIXES:

* Resource: `tencentcloud_vpn_gateway` fix force new issue when apply repeatedly.
* Resource: `tencentcloud_vpn_connection` fix force new issue when apply repeatedly.
* Resource: `tencentcloud_instance` support for adjusting `internet_max_bandwidth_out` without forceNew when attribute `internet_charge_type` within `TRAFFIC_POSTPAID_BY_HOUR`,`BANDWIDTH_POSTPAID_BY_HOUR`,`BANDWIDTH_PACKAGE` ([#498](https://github.com/tencentcloudstack/terraform-provider-tencentcloud/issues/498)).

## 1.41.0 (August 17, 2020)

FEATURES:

* **New Resource**: `tencentcloud_sqlserver_instance`
* **New Resource**: `tencentcloud_sqlserver_readonly_instance`
* **New Resource**: `tencentcloud_sqlserver_db`
* **New Resource**: `tencentcloud_sqlserver_account`
* **New Resource**: `tencentcloud_sqlserver_db_account_attachment`
* **New Resource**: `tencentcloud_vpc_acl`
* **New Resource**: `tencentcloud_vpc_acl_attachment`
* **New Resource**: `tencentcloud_ckafka_acl`
* **New Resource**: `tencentcloud_ckafka_user`
* **New Data Source**: `tencentcloud_sqlserver_instance`
* **New Data Source**: `tencentcloud_sqlserver_readonly_groups`
* **New Data Source**: `tencentcloud_vpc_acls`
* **New Data Source**: `tencentcloud_ckafka_acls`
* **New Data Source**: `tencentcloud_ckafka_users`

DEPRECATED:

* Data Source: `tencentcloud_cdn_domains` optional argument `offset` is no longer supported.

ENHANCEMENTS:

* Resource: `tencentcloud_mongodb_instance`, `tencentcloud_mongodb_sharding_instance` and `tencentcloud_mongodb_standby_instance` remove spec update validation.

## 1.40.3 (August 11, 2020)

ENHANCEMENTS:

* Data Source: `tencentcloud_kubernetes_clusters`add new attributes `cluster_as_enabled`,`node_name_type`,`cluster_extra_args`,`network_type`,`is_non_static_ip_mode`,`kube_proxy_mode`,`service_cidr`,`eni_subnet_ids`,`claim_expired_seconds` and `deletion_protection`.

BUG FIXES:

* Resource: `tencentcloud_vpn_gateway` fix creation of instance when `vpc_id` is specified.
* Resource: `tencentcloud_vpn_connection` fix creation of instance when `vpc_id` is specified.
* Resource: `tencentcloud_instance` fix `internet_charge_type` inconsistency when public ip is not allocated.

## 1.40.2 (August 08, 2020)

BUG FIXES:

* Resource: `tencentcloud_instance` fix accidentally fail to delete prepaid instance ([#485](https://github.com/tencentcloudstack/terraform-provider-tencentcloud/issues/485)).

## 1.40.1 (August 05, 2020)

BUG FIXES:

* Resource: `tencentcloud_vpn_connection` fix mulit `security_group_policy` is not supported ([#487](https://github.com/tencentcloudstack/terraform-provider-tencentcloud/issues/487)).

## 1.40.0 (July 31, 2020)

FEATURES:

* **New Resource**: `tencentcloud_mongodb_standby_instance`

ENHANCEMENTS:

* Resource: `tencentcloud_gaap_http_rule` argument `realservers` now is optional.
* Resource: `tencentcloud_kubernetes_cluster` supports multiple `availability_zone`.
* Data Source: `tencentcloud_mongodb_instances` add new argument `charge_type` and `auto_renew_flag` to support prepaid type.
* Resource: `tencentcloud_mongodb_instance` supports prepaid type, new mongodb SDK version `2019-07-25` and standby instance.
* Resource: `tencentcloud_mongodb_sharding_instance` supports prepaid type, new mongodb SDK version `2019-07-25` and standby instance.
* Resource: `tencentcloud_security_group_lite_rule` refine update process and doc.

BUG FIXES:

* Resource: `tencentcloud_instance` fix set `key_name` error.

## 1.39.0 (July 18, 2020)

ENHANCEMENTS:

* upgrade terraform 0.13
* update readme to new repository

## 1.38.3 (July 13, 2020)

ENHANCEMENTS:

* Data Source: `tencentcloud_images` supports list of snapshots.
* Resource: `tencentcloud_kubernetes_cluster_attachment` add new argument `worker_config` to support config with existing instances.
* Resource: `tencentcloud_ccn` add new argument `tags` to support tags settings.
* Resource: `tencentcloud_cfs_file_system` add new argument `tags` to support tags settings.

BUG FIXES:

* Resource: `tencentcloud_gaap_layer4_listener` fix error InvalidParameter when destroy resource.
* Resource: `tencentcloud_gaap_layer7_listener` fix error InvalidParameter when destroy resource.
* Resource: `tencentcloud_cdn_domain` fix incorrect setting `server_certificate_config`, `client_certificate_config` caused the program to crash.

## 1.38.2 (July 03, 2020)

BUG FIXES:

* Resource: `tencentcloud_instance` fix `allocate_public_ip` inconsistency when eip is attached to the cvm.
* Resource: `tencentcloud_mysql_instance` fix auto-forcenew on `charge_type` and `pay_type` when upgrading terraform version. ([#459](https://github.com/tencentcloudstack/terraform-provider-tencentcloud/pull/459)).

## 1.38.1 (June 30, 2020)

BUG FIXES:

* Resource: `tencentcloud_cos_bucket` fix creation failure.

## 1.38.0 (June 29, 2020)

FEATURES:

* **New Data Source**: `tencentcloud_cdn_domains`

BUG FIXES:

* Resource: `tencentcloud_gaap_http_domain` fix a condition for setting client certificate ids([#454](https://github.com/tencentcloudstack/terraform-provider-tencentcloud/pull/454)).

## 1.37.0 (June 23, 2020)

FEATURES:
* **New Resource**: `tencentcloud_postgresql_instance`
* **New Data Source**: `tencentcloud_postgresql_instances`
* **New Data Source**: `tencentcloud_postgresql_speccodes`
* **New Data Source**: `tencentcloud_sqlserver_zone_config`

ENHANCEMENTS:

* Resource: `tencentcloud_mongodb_instance` support more machine type.

## 1.36.1 (June 12, 2020)

ENHANCEMENTS:

* Resource: `tencentcloud_kubernetes_cluster` add new argument `labels`.
* Resource: `tencentcloud_kubernetes_as_scaling_group` add new argument `labels`.
* Resource: `tencentcloud_cos_bucket` add new arguments `encryption_algorithm` and `versioning_enable`.

## 1.36.0 (June 08, 2020)

FEATURES:

* **New Data Source**: `tencentcloud_availability_regions`

ENHANCEMENTS: 

* Data Source: `tencentcloud_redis_instances` add new argument `charge_type` to support prepaid type.
* Resource: `tencentcloud_redis_instance` add new argument `charge_type`, `prepaid_period` and `force_delete` to support prepaid type.
* Resource: `tencentcloud_mysql_instance` add new argument `force_delete` to support soft deletion.
* Resource: `tencentcloud_mysql_readonly_instance` add new argument `force_delete` to support soft deletion.

BUG FIXES:

* Resource: `tencentcloud_instance` fix `allocate_public_ip` inconsistency when eip is attached to the cvm.

DEPRECATED:
* Data Source: `tencentcloud_mysql_instances`: optional argument `pay_type` is no longer supported, replace by `charge_type`.
* Resource: `tencentcloud_mysql_instance`: optional arguments `pay_type` and `period` are no longer supported, replace by `charge_type` and `prepaid_period`.
* Resource: `tencentcloud_mysql_readonly_instance`: optional arguments `pay_type` and `period` are no longer supported, replace by `charge_type` and `prepaid_period`.
* Resource: `tencentcloud_tcaplus_group` replace by `tencentcloud_tcaplus_tablegroup`
* Data Source: `tencentcloud_tcaplus_groups` replace by `tencentcloud_tcaplus_tablegroups`
* Resource: `tencentcloud_tcaplus_tablegroup`,`tencentcloud_tcaplus_idl` and `tencentcloud_tcaplus_table`  arguments `group_id`/`group_name`  replace by `tablegroup_id`/`tablegroup_name`
* Data Source: `tencentcloud_tcaplus_groups`,`tencentcloud_tcaplus_idls` and `tencentcloud_tcaplus_tables` arguments `group_id`/`group_name`  replace by `tablegroup_id`/`tablegroup_name`

## 1.35.1 (June 02, 2020)

ENHANCEMENTS: 

* Resource: `tencentcloud_as_scaling_config`, `tencentcloud_eip` and `tencentcloud_kubernetes_cluster` remove the validate function of `internet_max_bandwidth_out`.
* Resource: `tencentcloud_vpn_gateway` update available value of `bandwidth`.

## 1.35.0 (June 01, 2020)

FEATURES:

* **New Data Source**: `tencentcloud_elasticsearch_instances`
* **New Resource**: `tencentcloud_elasticsearch_instance`

## 1.34.0 (May 28, 2020)

ENHANCEMENTS: 

* upgrade terraform-plugin-sdk

## 1.33.2 (May 25, 2020)

DEPRECATED:
* Data Source: `tencentcloud_tcaplus_applications` replace by `tencentcloud_tcaplus_clusters`,optional arguments `app_id` and `app_name` are no longer supported, replace by `cluster_id` and `cluster_name`
* Data Source: `tencentcloud_tcaplus_zones` replace by `tencentcloud_tcaplus_groups`,optional arguments `app_id`,`zone_id` and `zone_name` are no longer supported, replace by `cluster_id`,`group_id` and `cluster_name`
* Data Source: `tencentcloud_tcaplus_tables` optional arguments `app_id` and `zone_id` are no longer supported, replace by `cluster_id` and `group_id`
* Data Source: `tencentcloud_tcaplus_idls`: optional argument `app_id` is no longer supported, replace by `cluster_id`.
* Resource: `tencentcloud_tcaplus_application` replace by `tencentcloud_tcaplus_cluster`,input argument `app_name` is no longer supported, replace by `cluster_name`
* Resource: `tencentcloud_tcaplus_zone` replace by `tencentcloud_tcaplus_group`, input arguments `app_id` and `zone_name` are no longer supported, replace by `cluster_id` and `group_name`
* Resource: `tencentcloud_tcaplus_idl` input arguments `app_id` and `zone_id` are no longer supported, replace by `cluster_id` and `group_id`
* Resource: `tencentcloud_tcaplus_table` input arguments `app_id`and `zone_id` are no longer supported, replace by `cluster_id` and `group_id`
* Resource: `tencentcloud_redis_instance`: optional argument `type` is no longer supported, replace by `type_id`.
* Data Source: `tencentcloud_redis_instances`: output argument `type` is no longer supported, replace by `type_id`.
* Data Source: `tencentcloud_redis_zone_config`: output argument `type` is no longer supported, replace by `type_id`.

## 1.33.1 (May 22, 2020)

ENHANCEMENTS: 

* Data Source: `tencentcloud_redis_instances` add new argument `type_id`, `redis_shard_num`, `redis_replicas_num`
* Data Source: `tencentcloud_redis_zone_config` add output argument `type_id` and new output argument `type_id`, `redis_shard_nums`, `redis_replicas_nums`
* Data Source: `tencentcloud_ccn_instances` add new type `VPNGW` for field `instance_type`
* Data Source: `tencentcloud_vpn_gateways` add new type `CCN` for field `type`
* Resource: `tencentcloud_redis_instance` add new argument `type_id`, `redis_shard_num`, `redis_replicas_num`
* Resource: `tencentcloud_ccn_attachment` add new type `CNN_INSTANCE_TYPE_VPNGW` for field `instance_type`
* Resource: `tencentcloud_vpn_gateway` add new type `CCN` for field `type`

BUG FIXES:

* Resource: `tencentcloud_cdn_domain` fix `https_config` inconsistency after apply([#413](https://github.com/tencentcloudstack/terraform-provider-tencentcloud/issues/413)).

DEPRECATED:

* Resource: `tencentcloud_redis_instance`: optional argument `type` is no longer supported, replace by `type_id`.
* Data Source: `tencentcloud_redis_instances`: output argument `type` is no longer supported, replace by `type_id`.
* Data Source: `tencentcloud_redis_zone_config`: output argument `type` is no longer supported, replace by `type_id`.

## 1.33.0 (May 18, 2020)

FEATURES:

* **New Data Source**: `tencentcloud_monitor_policy_conditions`
* **New Data Source**: `tencentcloud_monitor_data`
* **New Data Source**: `tencentcloud_monitor_product_event`
* **New Data Source**: `tencentcloud_monitor_binding_objects`
* **New Data Source**: `tencentcloud_monitor_policy_groups`
* **New Data Source**: `tencentcloud_monitor_product_namespace`
* **New Resource**: `tencentcloud_monitor_policy_group`
* **New Resource**: `tencentcloud_monitor_binding_object`
* **New Resource**: `tencentcloud_monitor_binding_receiver`

ENHANCEMENTS: 

* Data Source: `tencentcloud_instances` add new output argument `instance_charge_type_prepaid_renew_flag`.
* Data Source: `tencentcloud_cbs_storages` add new output argument `prepaid_renew_flag`.
* Data Source: `tencentcloud_cbs_storages` add new output argument `charge_type`.
* Resource: `tencentcloud_instance` support update with argument `instance_charge_type_prepaid_renew_flag`.
* Resource: `tencentcloud_cbs_storage` add new argument `force_delete`.
* Resource: `tencentcloud_cbs_storage` add new argument `charge_type`.
* Resource: `tencentcloud_cbs_storage` add new argument `prepaid_renew_flag`.
* Resource: `tencentcloud_cdn_domain` add new argument `full_url_cache`([#405](https://github.com/tencentcloudstack/terraform-provider-tencentcloud/issues/405)).

DEPRECATED:

* Resource: `tencentcloud_cbs_storage`: optional argument `period` is no longer supported.

## 1.32.1 (April 30, 2020)

ENHANCEMENTS: 

* Resource: `tencentcloud_ccn_attachment` add new argument `ccn_uin`.
* Resource: `tencentcloud_instance` add new argument `force_delete`.

BUG FIXES:

* Resource: `tencentcloud_scf_function` fix update `zip_file`.

## 1.32.0 (April 20, 2020)

FEATURES:

* **New Resource**: `tencentcloud_kubernetes_cluster_attachment`([#285](https://github.com/tencentcloudstack/terraform-provider-tencentcloud/issues/285)).

ENHANCEMENTS: 

* Resource: `tencentcloud_cdn_domain` add new attribute `cname`([#395](https://github.com/tencentcloudstack/terraform-provider-tencentcloud/issues/395)).

BUG FIXES:

* Resource: `tencentcloud_cos_bucket_object` mark the object as destroyed when the object not exist.

## 1.31.2 (April 17, 2020)

ENHANCEMENTS: 

* Resource: `tencentcloud_cbs_storage` support modify `tags`.

## 1.31.1 (April 14, 2020)

BUG FIXES: 

* Resource: `tencentcloud_keypair` fix bug when trying to destroy resources containing CVM and key pair([#375](https://github.com/tencentcloudstack/terraform-provider-tencentcloud/issues/375)).
* Resource: `tencentcloud_clb_attachment` fix bug when trying to destroy multiple attachments in the array. 
* Resource: `tencentcloud_cam_group_membership` fix bug when trying to destroy multiple users in the array. 

ENHANCEMENTS:

* Resource: `tencentcloud_mysql_account` add new argument `host`([#372](https://github.com/tencentcloudstack/terraform-provider-tencentcloud/issues/372)).
* Resource: `tencentcloud_mysql_account_privilege` add new argument `account_host`([#372](https://github.com/tencentcloudstack/terraform-provider-tencentcloud/issues/372)).
* Resource: `tencentcloud_mysql_privilege` add new argument `account_host`([#372](https://github.com/tencentcloudstack/terraform-provider-tencentcloud/issues/372)).
* Resource: `tencentcloud_mysql_readonly_instance` check master monitor data before create([#379](https://github.com/tencentcloudstack/terraform-provider-tencentcloud/issues/379)).
* Resource: `tencentcloud_tcaplus_application` remove the pull password from server. 
* Resource: `tencentcloud_instance` support import `allocate_public_ip`([#382](https://github.com/tencentcloudstack/terraform-provider-tencentcloud/issues/382)).
* Resource: `tencentcloud_redis_instance` add two redis types.
* Data Source: `tencentcloud_vpc_instances` add new argument `cidr_block`,`tag_key` ([#378](https://github.com/tencentcloudstack/terraform-provider-tencentcloud/issues/378)).
* Data Source: `tencentcloud_vpc_route_tables` add new argument `tag_key`,`vpc_id`,`association_main` ([#378](https://github.com/tencentcloudstack/terraform-provider-tencentcloud/issues/378)).
* Data Source: `tencentcloud_vpc_subnets` add new argument `cidr_block`,`tag_key`,`is_remote_vpc_snat` ([#378](https://github.com/tencentcloudstack/terraform-provider-tencentcloud/issues/378)).
* Data Source: `tencentcloud_mysql_zone_config` and `tencentcloud_redis_zone_config` remove region check.

## 1.31.0 (April 07, 2020)

FEATURES:

* **New Resource**: `tencentcloud_cdn_domain`

ENHANCEMENTS:

* Data Source: `tencentcloud_cam_users` add new argument `user_id`.
* Resource: `tencentcloud_vpc` add retry logic.

BUG FIXES: 

* Resource: `tencentcloud_instance` fix timeout error when modify password.

## 1.30.7 (March 31, 2020)

BUG FIXES: 

* Resource: `tencentcloud_kubernetes_as_scaling_group` set a value to argument `key_ids` cause error .

## 1.30.6 (March 30, 2020)

ENHANCEMENTS:

* Resource: `tencentcloud_tcaplus_idl` add new argument `zone_id`. 
* Resource: `tencentcloud_cam_user` add new argument `force_delete`.([#354](https://github.com/tencentcloudstack/terraform-provider-tencentcloud/issues/354))
* Data Source: `tencentcloud_vpc_subnets` add new argument `vpc_id`. 

## 1.30.5 (March 19, 2020)

BUG FIXES: 

* Resource: `tencentcloud_key_pair` will be replaced when `public_key` contains comment.
* Resource: `tencentcloud_scf_function` upload local file error.

ENHANCEMENTS:

* Resource: `tencentcloud_scf_function` runtime support nodejs8.9 and nodejs10.15. 

## 1.30.4 (March 10, 2020)

BUG FIXES:

* Resource: `tencentcloud_cam_policy` fix read nil issue when the resource is not exist.([#344](https://github.com/tencentcloudstack/terraform-provider-tencentcloud/issues/#344)).
* Resource: `tencentcloud_key_pair` will be replaced when the end of `public_key` contains spaces([#343](https://github.com/tencentcloudstack/terraform-provider-tencentcloud/issues/343)).
* Resource: `tencentcloud_scf_function` fix trigger does not support cos_region.

ENHANCEMENTS:

* Resource: `tencentcloud_kubernetes_cluster` add new attributes `cluster_os_type`,`cluster_internet`,`cluster_intranet`,`managed_cluster_internet_security_policies` and `cluster_intranet_subnet_id`.


## 1.30.3 (February 24, 2020)

BUG FIXES:

* Resource: `tencentcloud_instance` fix that classic network does not support([#339](https://github.com/tencentcloudstack/terraform-provider-tencentcloud/issues/339)).

## 1.30.2 (February 17, 2020)

ENHANCEMENTS:

* Data Source: `tencentcloud_cam_policies` add new attribute `policy_id`.
* Data Source: `tencentcloud_cam_groups` add new attribute `group_id`.

## 1.30.1 (January 21, 2020)

BUG FIXES:

* Resource: `tencentcloud_dnat` fix `elastic_port` and `internal_port` type error.
* Resource: `tencentcloud_vpn_gateway` fix `state` type error.
* Resource: `tencentcloud_dayu_ddos_policy` fix that `white_ips` and `black_ips` can not be updated.
* Resource: `tencentcloud_dayu_l4_rule` fix that rule parameters can not be updated.

ENHANCEMENTS:

* Data Source: `tencentcloud_key_pairs` support regular expression search by name.

## 1.30.0 (January 14, 2020)

FEATURES:

* **New Data Source**: `tencentcloud_dayu_cc_http_policies`
* **New Data Source**: `tencentcloud_dayu_cc_https_policies`
* **New Data Source**: `tencentcloud_dayu_ddos_policies`
* **New Data Source**: `tencentcloud_dayu_ddos_policy_attachments`
* **New Data Source**: `tencentcloud_dayu_ddos_policy_cases`
* **New Data Source**: `tencentcloud_dayu_l4_rules`
* **New Data Source**: `tencentcloud_dayu_l7_rules`
* **New Resource**: `tencentcloud_dayu_cc_http_policy`
* **New Resource**: `tencentcloud_dayu_cc_https_policy`
* **New Resource**: `tencentcloud_dayu_ddos_policy`
* **New Resource**: `tencentcloud_dayu_ddos_policy_attachment`
* **New Resource**: `tencentcloud_dayu_ddos_policy_case`
* **New Resource**: `tencentcloud_dayu_l4_rule`
* **New Resource**: `tencentcloud_dayu_l7_rule`

BUG FIXES:

* gaap: optimize gaap describe: when describe resource by id but get more than 1 resources, return error directly instead of using the first result 
* Resource: `tencentcloud_eni_attachment` fix detach may failed.
* Resource: `tencentcloud_instance` remove the tag that be added by as attachment automatically([#300](https://github.com/tencentcloudstack/terraform-provider-tencentcloud/issues/300)).
* Resource: `tencentcloud_clb_listener` fix `sni_switch` type error([#297](https://github.com/tencentcloudstack/terraform-provider-tencentcloud/issues/297)).
* Resource: `tencentcloud_vpn_gateway` shows argument `prepaid_renew_flag` has changed when applied again([#298](https://github.com/tencentcloudstack/terraform-provider-tencentcloud/issues/298)).
* Resource: `tencentcloud_clb_instance` fix the bug that instance id is not set in state file([#303](https://github.com/tencentcloudstack/terraform-provider-tencentcloud/issues/303)).
* Resource: `tencentcloud_vpn_gateway` that is postpaid charge type cannot be deleted normally([#312](https://github.com/tencentcloudstack/terraform-provider-tencentcloud/issues/312)).
* Resource: `tencentcloud_vpn_gateway` add `InternalError` SDK error to triggering the retry process.
* Resource: `tencentcloud_vpn_gateway` fix read nil issue when the resource is not exist.
* Resource: `tencentcloud_clb_listener_rule` fix unclear error message of SSL type error.
* Resource: `tencentcloud_ha_vip_attachment` fix read nil issue when the resource is not exist.
* Data Source: `tencentcloud_security_group` fix `project_id` type error.
* Data Source: `tencentcloud_security_groups` fix `project_id` filter not works([#303](https://github.com/tencentcloudstack/terraform-provider-tencentcloud/issues/314)).

## 1.29.0 (January 06, 2020)

FEATURES:

* **New Data Source**: `tencentcloud_gaap_domain_error_pages`
* **New Resource**: `tencentcloud_gaap_domain_error_page`

ENHANCEMENTS:
* Data Source: `tencentcloud_vpc_instances` add new optional argument `is_default`.
* Data Source: `tencentcloud_vpc_subnets` add new optional argument `availability_zone`,`is_default`.

BUG FIXES:
* Resource: `tencentcloud_redis_instance` field security_groups are id list, not name list([#291](https://github.com/tencentcloudstack/terraform-provider-tencentcloud/issues/291)).

## 1.28.0 (December 25, 2019)

FEATURES:

* **New Data Source**: `tencentcloud_cbs_snapshot_policies`
* **New Resource**: `tencentcloud_cbs_snapshot_policy_attachment`

ENHANCEMENTS:

* doc: rewrite website index
* Resource: `tencentcloud_instance` support modifying instance type([#251](https://github.com/tencentcloudstack/terraform-provider-tencentcloud/issues/251)).
* Resource: `tencentcloud_gaap_http_domain` add new optional argument `realserver_certificate_ids`.
* Data Source: `tencentcloud_gaap_http_domains` add new output argument `realserver_certificate_ids`.

DEPRECATED:

* Resource: `tencentcloud_gaap_http_domain`: optional argument `realserver_certificate_id` is no longer supported.
* Data Source: `tencentcloud_gaap_http_domains`: output argument `realserver_certificate_id` is no longer supported.

## 1.27.0 (December 17, 2019)

FEATURES:

* **New Data Source**: `tencentcloud_tcaplus_applications`
* **New Data Source**: `tencentcloud_tcaplus_zones`
* **New Data Source**: `tencentcloud_tcaplus_tables`
* **New Data Source**: `tencentcloud_tcaplus_idls`
* **New Resource**: `tencentcloud_tcaplus_application`
* **New Resource**: `tencentcloud_tcaplus_zone`
* **New Resource**: `tencentcloud_tcaplus_idl`
* **New Resource**: `tencentcloud_tcaplus_table`

ENHANCEMENTS:

* Resource: `tencentcloud_mongodb_instance` support more instance type([#241](https://github.com/tencentcloudstack/terraform-provider-tencentcloud/issues/241)).
* Resource: `tencentcloud_kubernetes_cluster` support more instance type([#237](https://github.com/tencentcloudstack/terraform-provider-tencentcloud/issues/237)).

BUG FIXES:

* Fix bug that resource `tencentcloud_instance` delete error when instance launch failed.
* Fix bug that resource `tencentcloud_security_group` read error when response is InternalError.
* Fix bug that the type of `cluster_type` is wrong in data source `tencentcloud_mongodb_instances`([#242](https://github.com/tencentcloudstack/terraform-provider-tencentcloud/issues/242)).
* Fix bug that resource `tencentcloud_eip` unattach error([#233](https://github.com/tencentcloudstack/terraform-provider-tencentcloud/issues/233)).
* Fix bug that terraform read nil attachment resource when the attached resource of attachment resource is removed of resource CLB and CAM.
* Fix doc example error of resource `tencentcloud_nat_gateway`.

DEPRECATED:

* Resource: `tencentcloud_eip`: optional argument `applicable_for_clb` is no longer supported.

## 1.26.0 (December 09, 2019)

FEATURES:

* **New Resource**: `tencentcloud_mysql_privilege`([#223](https://github.com/tencentcloudstack/terraform-provider-tencentcloud/issues/223)).
* **New Resource**: `tencentcloud_kubernetes_as_scaling_group`([#202](https://github.com/tencentcloudstack/terraform-provider-tencentcloud/issues/202)).

ENHANCEMENTS:

* Resource: `tencentcloud_gaap_layer4_listener` support import.
* Resource: `tencentcloud_gaap_http_rule` support import.
* Resource: `tencentcloud_gaap_security_rule` support import.
* Resource: `tencentcloud_gaap_http_domain` add new optional argument `client_certificate_ids`.
* Resource: `tencentcloud_gaap_layer7_listener` add new optional argument `client_certificate_ids`.
* Data Source: `tencentcloud_gaap_http_domains` add new output argument `client_certificate_ids`.
* Data Source: `tencentcloud_gaap_layer7_listeners` add new output argument `client_certificate_ids`.

DEPRECATED:

* Resource: `tencentcloud_gaap_http_domain`: optional argument `client_certificate_id` is no longer supported.
* Resource: `tencentcloud_gaap_layer7_listener`: optional argument `client_certificate_id` is no longer supported.
* Resource: `tencentcloud_mysql_account_privilege` replaced by `tencentcloud_mysql_privilege`.
* Data Source: `tencentcloud_gaap_http_domains`: output argument `client_certificate_id` is no longer supported.
* Data Source: `tencentcloud_gaap_layer7_listeners`: output argument `client_certificate_id` is no longer supported.

BUG FIXES:

* Fix bug that resource `tencentcloud_clb_listener` 's unchangeable `health_check_switch`([#235](https://github.com/tencentcloudstack/terraform-provider-tencentcloud/issues/235)).
* Fix bug that resource `tencentcloud_clb_instance` read nil and report error.
* Fix example errors of resource `tencentcloud_cbs_snapshot_policy` and data source `tencentcloud_dnats`.

## 1.25.2 (December 04, 2019)

BUG FIXES:
* Fixed bug that the validator of cvm instance type is incorrect.

## 1.25.1 (December 03, 2019)

ENHANCEMENTS:
* Optimized error message of validators.

BUG FIXES:
* Fixed bug that the type of `state` is incorrect in data source `tencentcloud_nat_gateways`([#226](https://github.com/tencentcloudstack/terraform-provider-tencentcloud/issues/226)).
* Fixed bug that the value of `cluster_max_pod_num` is incorrect in resource `tencentcloud_kubernetes_cluster`([#228](https://github.com/tencentcloudstack/terraform-provider-tencentcloud/issues/228)).


## 1.25.0 (December 02, 2019)

ENHANCEMENTS:

* Resource: `tencentcloud_instance` support `SPOTPAID` instance. Thanks to @LipingMao ([#209](https://github.com/tencentcloudstack/terraform-provider-tencentcloud/issues/209)).
* Resource: `tencentcloud_vpn_gateway` add argument `prepaid_renew_flag` and `prepaid_period` to support prepaid VPN gateway instance creation.

BUG FIXES:
* Fixed bugs that update operations on `tencentcloud_cam_policy` do not work.
* Fixed bugs that filters on `tencentcloud_cam_users` do not work.

DEPRECATED:
 * Data Source: `tencentcloud_cam_user_policy_attachments`:`policy_type` is no longer supported.
 * Data Source: `tencentcloud_cam_group_policy_attachments`:`policy_type` is no longer supported.

## 1.24.1 (November 26, 2019)

ENHANCEMENTS:

* Resource: `tencentcloud_kubernetes_cluster` add support for `PREPAID` instance type. Thanks to @woodylic ([#204](https://github.com/tencentcloudstack/terraform-provider-tencentcloud/issues/204)).
* Resource: `tencentcloud_cos_bucket` add optional argument tags
* Data Source: `tencentcloud_cos_buckets` add optional argument tags

BUG FIXES:
* Fixed docs issues of `tencentcloud_nat_gateway`

## 1.24.0 (November 20, 2019)

FEATURES:

* **New Data Source**: `tencentcloud_ha_vips`
* **New Data Source**: `tencentcloud_ha_vip_eip_attachments`
* **New Resource**: `tencentcloud_ha_vip`
* **New Resource**: `tencentcloud_ha_vip_eip_attachment`

ENHANCEMENTS:

* Resource: `tencentcloud_kubernetes_cluster` cluster_os add new support: `centos7.6x86_64` and `ubuntu18.04.1 LTSx86_64` 
* Resource: `tencentcloud_nat_gateway` add computed argument `created_time`.

BUG FIXES:

* Fixed docs issues of CAM, DNAT and NAT_GATEWAY
* Fixed query issue that paged-query was not supported in data source `tencentcloud_dnats`
* Fixed query issue that filter `address_ip` was set incorrectly in data source `tencentcloud_eips`

## 1.23.0 (November 14, 2019)

FEATURES:

* **New Data Source**: `tencentcloud_images`
* **New Data Source**: `tencentcloud_vpn_gateways`
* **New Data Source**: `tencentcloud_customer_gateways`
* **New Data Source**: `tencentcloud_vpn_connections`
* **New Resource**: `tencentcloud_vpn_gateway`
* **New Resource**: `tencentcloud_customer_gateway`
* **New Resource**: `tencentcloud_vpn_connection`
* **Provider TencentCloud**: add `security_token` argument

ENHANCEMENTS:

* All api calls now using api3.0
* Resource: `tencentcloud_eip` add optional argument `tags`.
* Data Source: `tencentcloud_eips` add optional argument `tags`.

BUG FIXES:

* Fixed docs of CAM

## 1.22.0 (November 05, 2019)

FEATURES:

* **New Data Source**: `tencentcloud_cfs_file_systems`
* **New Data Source**: `tencentcloud_cfs_access_groups`
* **New Data Source**: `tencentcloud_cfs_access_rules`
* **New Data Source**: `tencentcloud_scf_functions`
* **New Data Source**: `tencentcloud_scf_namespaces`
* **New Data Source**: `tencentcloud_scf_logs`
* **New Resource**: `tencentcloud_cfs_file_system`
* **New Resource**: `tencentcloud_cfs_access_group`
* **New Resource**: `tencentcloud_cfs_access_rule`
* **New Resource**: `tencentcloud_scf_function`
* **New Resource**: `tencentcloud_scf_namespace`

## 1.21.2 (October 29, 2019)

BUG FIXES:

* Resource: `tencentcloud_gaap_realserver` add ip/domain exists check
* Resource: `tencentcloud_kubernetes_cluster` add error handling logic and optional argument `tags`.
* Resource: `tencentcloud_kubernetes_scale_worker` add error handling logic.
* Data Source: `tencentcloud_kubernetes_clusters` add optional argument `tags`.

## 1.21.1 (October 23, 2019)

ENHANCEMENTS:

* Updated golang to version 1.13.x

BUG FIXES:

* Fixed docs of CAM

## 1.21.0 (October 15, 2019)

FEATURES:

* **New Data Source**: `tencentcloud_cam_users`
* **New Data Source**: `tencentcloud_cam_groups`
* **New Data Source**: `tencentcloud_cam_policies`
* **New Data Source**: `tencentcloud_cam_roles`
* **New Data Source**: `tencentcloud_cam_user_policy_attachments`
* **New Data Source**: `tencentcloud_cam_group_policy_attachments`
* **New Data Source**: `tencentcloud_cam_role_policy_attachments`
* **New Data Source**: `tencentcloud_cam_group_memberships`
* **New Data Source**: `tencentcloud_cam_saml_providers`
* **New Data Source**: `tencentcloud_reserved_instance_configs`
* **New Data Source**: `tencentcloud_reserved_instances`
* **New Resource**: `tencentcloud_cam_user`
* **New Resource**: `tencentcloud_cam_group`
* **New Resource**: `tencentcloud_cam_role`
* **New Resource**: `tencentcloud_cam_policy`
* **New Resource**: `tencentcloud_cam_user_policy_attachment`
* **New Resource**: `tencentcloud_cam_group_policy_attachment`
* **New Resource**: `tencentcloud_cam_role_policy_attachment`
* **New Resource**: `tencentcloud_cam_group_membership`
* **New Resource**: `tencentcloud_cam_saml_provider`
* **New Resource**: `tencentcloud_reserved_instance`

ENHANCEMENTS:

* Resource: `tencentcloud_gaap_http_domain` support import
* Resource: `tencentcloud_gaap_layer7_listener` support import

BUG FIXES:

* Resource: `tencentcloud_gaap_http_domain` fix sometimes can't enable realserver auth

## 1.20.1 (October 08, 2019)

ENHANCEMENTS:

* Data Source: `tencentcloud_availability_zones` refactor logic with api3.0 .
* Data Source: `tencentcloud_as_scaling_groups` add optional argument `tags` and attribute `tags` for `scaling_group_list`.
* Resource: `tencentcloud_eip` add optional argument `type`, `anycast_zone`, `internet_service_provider`, etc.
* Resource: `tencentcloud_as_scaling_group` add optional argument `tags`.

BUG FIXES:

* Data Source: `tencentcloud_gaap_http_domains` set response `certificate_id`, `client_certificate_id`, `realserver_auth`, `basic_auth` and `gaap_auth` default value when they are nil.
* Resource: `tencentcloud_gaap_http_domain` set response `certificate_id`, `client_certificate_id`, `realserver_auth`, `basic_auth` and `gaap_auth` default value when they are nil.

## 1.20.0 (September 24, 2019)

FEATURES:

* **New Data Source**: `tencentcloud_eips`
* **New Data Source**: `tencentcloud_instances`
* **New Data Source**: `tencentcloud_key_pairs`
* **New Data Source**: `tencentcloud_placement_groups`
* **New Resource**: `tencentcloud_placement_group`

ENHANCEMENTS:

* Data Source: `tencentcloud_redis_instances` add optional argument `tags`.
* Data Source: `tencentcloud_mongodb_instances` add optional argument `tags`.
* Data Source: `tencentcloud_instance_types` add optional argument `availability_zone` and `gpu_core_count`.
* Data Source: `tencentcloud_gaap_http_rules` add optional argument `forward_host` and attributes `forward_host` in `rules`.
* Resource: `tencentcloud_redis_instance` add optional argument `tags`.
* Resource: `tencentcloud_mongodb_instance` add optional argument `tags`.
* Resource: `tencentcloud_mongodb_sharding_instance` add optional argument `tags`.
* Resource: `tencentcloud_instance` add optional argument `placement_group_id`.
* Resource: `tencentcloud_eip` refactor logic with api3.0 .
* Resource: `tencentcloud_eip_association` refactor logic with api3.0 .
* Resource: `tencentcloud_key_pair` refactor logic with api3.0 .
* Resource: `tencentcloud_gaap_http_rule` add optional argument `forward_host`.

BUG FIXES:
* Resource: `tencentcloud_mysql_instance`: miss argument `availability_zone` causes the instance to be recreated.

DEPRECATED:

* Data Source: `tencentcloud_eip` replaced by `tencentcloud_eips`.

## 1.19.0 (September 19, 2019)

FEATURES:

* **New Resource**: `tencentcloud_security_group_lite_rule`.

ENHANCEMENTS:

* Data Source: `tencentcloud_security_groups`: add optional argument `tags`.
* Data Source: `tencentcloud_security_groups`: add optional argument `result_output_file` and new attributes `ingress`, `egress` for list `security_groups`.
* Resource: `tencentcloud_security_group`: add optional argument `tags`.
* Resource: `tencentcloud_as_scaling_config`: internet charge type support `BANDWIDTH_PREPAID`, `TRAFFIC_POSTPAID_BY_HOUR` and `BANDWIDTH_PACKAGE`.

BUG FIXES:
* Resource: `tencentcloud_clb_listener_rule`: fix unclear description and errors in example.
* Resource: `tencentcloud_instance`: fix hostname is not work.

## 1.18.1 (September 17, 2019)

FEATURES:

* **Update Data Source**: `tencentcloud_vpc_instances` add optional argument `tags`
* **Update Data Source**: `tencentcloud_vpc_subnets` add optional argument `tags`
* **Update Data Source**: `tencentcloud_route_tables` add optional argument `tags`
* **Update Resource**: `tencentcloud_vpc` add optional argument `tags`
* **Update Resource**: `tencentcloud_subnet` add optional argument `tags`
* **Update Resource**: `tencentcloud_route_table` add optional argument `tags`

ENHANCEMENTS:

* Data Source:`tencentcloud_kubernetes_clusters`  support pull out authentication information for cluster access too.
* Resource:`tencentcloud_kubernetes_cluster`  support pull out authentication information for cluster access.

BUG FIXES:

* Resource: `tencentcloud_mysql_instance`: when the mysql is abnormal state, read the basic information report error

DEPRECATED:

* Data Source: `tencentcloud_kubernetes_clusters`:`container_runtime` is no longer supported. 

## 1.18.0 (September 10, 2019)

FEATURES:

* **New Data Source**: `tencentcloud_ssl_certificates`
* **New Data Source**: `tencentcloud_dnats`
* **New Data Source**: `tencentcloud_nat_gateways`
* **New Resource**: `tencentcloud_ssl_certificate`
* **Update Resource**: `tencentcloud_clb_redirection` add optional argument `is_auto_rewrite`
* **Update Resource**: `tencentcloud_nat_gateway` , add more configurable items.
* **Update Resource**: `tencentcloud_nat` , add more configurable items.

DEPRECATED:
* Data Source: `tencentcloud_nats` replaced by `tencentcloud_nat_gateways`.

## 1.17.0 (September 04, 2019)

FEATURES:
* **New Data Source**: `tencentcloud_gaap_proxies`
* **New Data Source**: `tencentcloud_gaap_realservers`
* **New Data Source**: `tencentcloud_gaap_layer4_listeners`
* **New Data Source**: `tencentcloud_gaap_layer7_listeners`
* **New Data Source**: `tencentcloud_gaap_http_domains`
* **New Data Source**: `tencentcloud_gaap_http_rules`
* **New Data Source**: `tencentcloud_gaap_security_policies`
* **New Data Source**: `tencentcloud_gaap_security_rules`
* **New Data Source**: `tencentcloud_gaap_certificates`
* **New Resource**: `tencentcloud_gaap_proxy`
* **New Resource**: `tencentcloud_gaap_realserver`
* **New Resource**: `tencentcloud_gaap_layer4_listener`
* **New Resource**: `tencentcloud_gaap_layer7_listener`
* **New Resource**: `tencentcloud_gaap_http_domain`
* **New Resource**: `tencentcloud_gaap_http_rule`
* **New Resource**: `tencentcloud_gaap_certificate`
* **New Resource**: `tencentcloud_gaap_security_policy`
* **New Resource**: `tencentcloud_gaap_security_rule`

## 1.16.3 (August 30, 2019)

BUG FIXIES:

* Resource: `tencentcloud_kubernetes_cluster`: cgi error retry.
* Resource: `tencentcloud_kubernetes_scale_worker`: cgi error retry.

## 1.16.2 (August 28, 2019)

BUG FIXIES:

* Resource: `tencentcloud_instance`: fixed cvm data disks missing computed.
* Resource: `tencentcloud_mysql_backup_policy`: `backup_model` remove logical backup support. 
* Resource: `tencentcloud_mysql_instance`: `tags` adapt to the new official api.

## 1.16.1 (August 27, 2019)

ENHANCEMENTS:
* `tencentcloud_instance`: refactor logic with api3.0 .

## 1.16.0 (August 20, 2019)

FEATURES:
* **New Data Source**: `tencentcloud_kubernetes_clusters`
* **New Resource**: `tencentcloud_kubernetes_scale_worker`
* **New Resource**: `tencentcloud_kubernetes_cluster`

DEPRECATED:
* Data Source: `tencentcloud_container_clusters` replaced by `tencentcloud_kubernetes_clusters`.
* Data Source: `tencentcloud_container_cluster_instances` replaced by `tencentcloud_kubernetes_clusters`.
* Resource: `tencentcloud_container_cluster` replaced by `tencentcloud_kubernetes_cluster`.
* Resource: `tencentcloud_container_cluster_instance` replaced by `tencentcloud_kubernetes_scale_worker`.

## 1.15.2 (August 14, 2019)

ENHANCEMENTS:

* `tencentcloud_as_scaling_group`: fixed issue that binding scaling group to load balancer does not work.
* `tencentcloud_clb_attachements`: rename `rewrite_source_rule_id` with `source_rule_id` and rename `rewrite_target_rule_id` with `target_rule_id`.

## 1.15.1 (August 13, 2019)

ENHANCEMENTS:

* `tencentcloud_instance`: changed `image_id` property to ForceNew ([#78](https://github.com/tencentcloudstack/terraform-provider-tencentcloud/issues/78))
* `tencentcloud_instance`: improved with retry ([#82](https://github.com/tencentcloudstack/terraform-provider-tencentcloud/issues/82))
* `tencentcloud_cbs_storages`: improved with retry ([#82](https://github.com/tencentcloudstack/terraform-provider-tencentcloud/issues/82))
* `tencentcloud_clb_instance`: bug fixed and improved with retry ([#37](https://github.com/tencentcloudstack/terraform-provider-tencentcloud/issues/37))

## 1.15.0 (August 07, 2019)

FEATURES:
* **New Data Source**: `tencentcloud_clb_instances`
* **New Data Source**: `tencentcloud_clb_listeners`
* **New Data Source**: `tencentcloud_clb_listener_rules`
* **New Data Source**: `tencentcloud_clb_attachments`
* **New Data Source**: `tencentcloud_clb_redirections`
* **New Resource**: `tencentcloud_clb_instance`
* **New Resource**: `tencentcloud_clb_listener`
* **New Resource**: `tencentcloud_clb_listener_rule`
* **New Resource**: `tencentcloud_clb_attachment`
* **New Resource**: `tencentcloud_clb_redirection`

DEPRECATED:
* Resource: `tencentcloud_lb` replaced by `tencentcloud_clb_instance`.
* Resource: `tencentcloud_alb_server_attachment` replaced by `tencentcloud_clb_attachment`.

## 1.14.1 (August 05, 2019)

BUG FIXIES:

* resource/tencentcloud_security_group_rule: fixed security group rule id is not compatible with previous version.

## 1.14.0 (July 30, 2019)

FEATURES:
* **New Data Source**: `tencentcloud_security_groups`
* **New Data Source**: `tencentcloud_mongodb_instances`
* **New Data Source**: `tencentcloud_mongodb_zone_config`
* **New Resource**: `tencentcloud_mongodb_instance`
* **New Resource**: `tencentcloud_mongodb_sharding_instance`
* **Update Resource**: `tencentcloud_security_group_rule` add optional argument `description`

DEPRECATED:
* Data Source: `tencnetcloud_security_group` replaced by `tencentcloud_security_groups`

ENHANCEMENTS:
* Refactoring security_group logic with api3.0

## 1.13.0 (July 23, 2019)

FEATURES:
* **New Data Source**: `tencentcloud_dc_gateway_instances`
* **New Data Source**: `tencentcloud_dc_gateway_ccn_routes`
* **New Resource**: `tencentcloud_dc_gateway`
* **New Resource**: `tencentcloud_dc_gateway_ccn_route`

## 1.12.0 (July 16, 2019)

FEATURES:
* **New Data Source**: `tencentcloud_dc_instances`
* **New Data Source**: `tencentcloud_dcx_instances`
* **New Resource**: `tencentcloud_dcx`
* **UPDATE Resource**:`tencentcloud_mysql_instance` and `tencentcloud_mysql_readonly_instance` completely delete instance. 

BUG FIXIES:

* resource/tencentcloud_instance: fixed issue when data disks set as delete_with_instance not works.
* resource/tencentcloud_instance: if managed public_ip manually, please don't define `allocate_public_ip` ([#62](https://github.com/tencentcloudstack/terraform-provider-tencentcloud/issues/62)).
* resource/tencentcloud_eip_association: fixed issue when instances were manually deleted ([#60](https://github.com/tencentcloudstack/terraform-provider-tencentcloud/issues/60)).
* resource/tencentcloud_mysql_readonly_instance:remove an unsupported property `gtid`

## 1.11.0 (July 02, 2019)

FEATURES:
* **New Data Source**: `tencentcloud_ccn_instances`
* **New Data Source**: `tencentcloud_ccn_bandwidth_limits`
* **New Resource**: `tencentcloud_ccn`
* **New Resource**: `tencentcloud_ccn_attachment`
* **New Resource**: `tencentcloud_ccn_bandwidth_limit`

## 1.10.0 (June 27, 2019)

ENHANCEMENTS:

* Refactoring vpc logic with api3.0
* Refactoring cbs logic with api3.0

FEATURES:
* **New Data Source**: `tencentcloud_vpc_instances`
* **New Data Source**: `tencentcloud_vpc_subnets`
* **New Data Source**: `tencentcloud_vpc_route_tables`
* **New Data Source**: `tencentcloud_cbs_storages`
* **New Data Source**: `tencentcloud_cbs_snapshots`
* **New Resource**: `tencentcloud_route_table_entry`
* **New Resource**: `tencentcloud_cbs_snapshot_policy`
* **Update Resource**: `tencentcloud_vpc` , add more configurable items.
* **Update Resource**: `tencentcloud_subnet` , add more configurable items.
* **Update Resource**: `tencentcloud_route_table`, add more configurable items.
* **Update Resource**: `tencentcloud_cbs_storage`, add more configurable items.
* **Update Resource**: `tencentcloud_instance`: add optional argument `tags`.
* **Update Resource**: `tencentcloud_security_group_rule`: add optional argument `source_sgid`.
 
DEPRECATED:
* Data Source: `tencentcloud_vpc` replaced by `tencentcloud_vpc_instances`.
* Data Source: `tencentcloud_subnet` replaced by  `tencentcloud_vpc_subnets`.
* Data Source: `tencentcloud_route_table` replaced by `tencentcloud_vpc_route_tables`.
* Resource: `tencentcloud_route_entry` replaced by `tencentcloud_route_table_entry`.

## 1.9.1 (June 24, 2019)

BUG FIXIES:

* data/tencentcloud_instance: fixed vpc ip is in use error when re-creating with private ip ([#46](https://github.com/tencentcloudstack/terraform-provider-tencentcloud/issues/46)).

## 1.9.0 (June 18, 2019)

ENHANCEMENTS:

* update to `v0.12.1` Terraform SDK version

BUG FIXIES:

* data/tencentcloud_security_group: `project_id` remote API return sometime is string type.
* resource/tencentcloud_security_group: just like `data/tencentcloud_security_group`

## 1.8.0 (June 11, 2019)

FEATURES:
* **New Data Source**: `tencentcloud_as_scaling_configs`
* **New Data Source**: `tencentcloud_as_scaling_groups`
* **New Data Source**: `tencentcloud_as_scaling_policies`
* **New Resource**: `tencentcloud_as_scaling_config`
* **New Resource**: `tencentcloud_as_scaling_group`
* **New Resource**: `tencentcloud_as_attachment`
* **New Resource**: `tencentcloud_as_scaling_policy`
* **New Resource**: `tencentcloud_as_schedule`
* **New Resource**: `tencentcloud_as_lifecycle_hook`
* **New Resource**: `tencentcloud_as_notification`

## 1.7.0 (May 23, 2019)

FEATURES:
* **New Data Source**: `tencentcloud_redis_zone_config`
* **New Data Source**: `tencentcloud_redis_instances`
* **New Resource**: `tencentcloud_redis_instance`
* **New Resource**: `tencentcloud_redis_backup_config`

ENHANCEMENTS:

* resource/tencentcloud_instance: Add `hostname`, `project_id`, `delete_with_instance` argument.
* Update tencentcloud-sdk-go to better support redis api.

## 1.6.0 (May 15, 2019)

FEATURES:

* **New Data Source**: `tencentcloud_cos_buckets`
* **New Data Source**: `tencentcloud_cos_bucket_object`
* **New Resource**: `tencentcloud_cos_bucket`
* **New Resource**: `tencentcloud_cos_bucket_object`

ENHANCEMENTS:

* Add the framework of auto generating terraform docs

## 1.5.0 (April 26, 2019)

FEATURES:

* **New Data Source**: `tencentcloud_mysql_backup_list`
* **New Data Source**: `tencentcloud_mysql_zone_config`
* **New Data Source**: `tencentcloud_mysql_parameter_list`
* **New Data Source**: `tencentcloud_mysql_instance`
* **New Resource**: `tencentcloud_mysql_backup_policy`
* **New Resource**: `tencentcloud_mysql_account`
* **New Resource**: `tencentcloud_mysql_account_privilege`
* **New Resource**: `tencentcloud_mysql_instance`
* **New Resource**: `tencentcloud_mysql_readonly_instance`

ENHANCEMENTS:

* resource/tencentcloud_subnet: `route_table_id` now is an optional argument

## 1.4.0 (April 12, 2019)

ENHANCEMENTS:

* data/tencentcloud_image: add `image_name` attribute to this data source.
* resource/tencentcloud_instance: data disk count limit now is upgrade from 1 to 10, as API has supported more disks.
* resource/tencentcloud_instance: PREPAID instance now can be deleted, but still have some limit in API.

BUG FIXIES:

* resource/tencentcloud_instance: `allocate_public_ip` doesn't work properly when it is set to false.

## 1.3.0 (March 12, 2019)

FEATURES:

* **New Resource**: `tencentcloud_lb` ([#3](https://github.com/terraform-providers/terraform-provider-scaffolding/issues/3))

ENHANCEMENTS:

* resource/tencentcloud_instance: Add `user_data_raw` argument ([#4](https://github.com/terraform-providers/terraform-provider-scaffolding/issues/4))

## 1.2.2 (September 28, 2018)

BUG FIXES:

* resource/tencentcloud_cbs_storage: make name to be required ([#25](https://github.com/tencentyun/terraform-provider-tencentcloud/issues/25))
* resource/tencentcloud_instance: support user data and private ip

## 1.2.0 (April 3, 2018)

FEATURES:

* **New Resource**: `tencentcloud_container_cluster`
* **New Resource**: `tencentcloud_container_cluster_instance`
* **New Data Source**: `tencentcloud_container_clusters`
* **New Data Source**: `tencentcloud_container_cluster_instances`

## 1.1.0 (March 9, 2018)

FEATURES:

* **New Resource**: `tencentcloud_eip`
* **New Resource**: `tencentcloud_eip_association`
* **New Data Source**: `tencentcloud_eip`
* **New Resource**: `tencentcloud_nat_gateway`
* **New Resource**: `tencentcloud_dnat`
* **New Data Source**: `tencentcloud_nats`
* **New Resource**: `tencentcloud_cbs_snapshot`
* **New Resource**: `tencentcloud_alb_server_attachment`

## 1.0.0 (January 19, 2018)

FEATURES:

### CVM

RESOURCES:

* instance create
* instance read
* instance update
    * reset instance
    * reset password
    * update instance name
    * update security groups
* instance delete
* key pair create
* key pair read
* key pair delete

DATA SOURCES:

* image read
* instance\_type read
* zone read

### VPC

RESOURCES:

* vpc create
* vpc read
* vpc update (update name)
* vpc delete
* subnet create
* subnet read
* subnet update (update name)
* subnet delete
* security group create
* security group read
* security group update (update name, description)
* security group delete
* security group rule create
* security group rule read
* security group rule delete
* route table create
* route table read
* route table update (update name)
* route table delete
* route entry create
* route entry read
* route entry delete

DATA SOURCES:

* vpc read
* subnet read
* security group read
* route table read

### CBS

RESOURCES:

* storage create
* storage read
* storage update (update name)
* storage attach
* storage detach<|MERGE_RESOLUTION|>--- conflicted
+++ resolved
@@ -1,6 +1,3 @@
-<<<<<<< HEAD
-## 1.50.0 (Unreleased)
-=======
 ## 1.50.1 (Unreleased)
 
 ENHANCEMENTS:
@@ -8,7 +5,6 @@
 * Doc: optimize document.
 
 ## 1.50.0 (December 08, 2020)
->>>>>>> 8f965094
 
 FEATURES:
 
@@ -24,14 +20,11 @@
 ENHANCEMENTS:
 
 * Resource `tencentcloud_sercurity_group_rule` add `address_template` and `protocol_template` to support building new security group rule with resource `tencentcloud_address_template` and `tencentcloud_protocol_template`.
-<<<<<<< HEAD
-=======
 * Doc: optimize document directory.
 
 BUG FIXES:
 
 * Resource: `tencentcloud_cos_bucket` fix bucket name validator.
->>>>>>> 8f965094
 
 ## 1.49.1 (December 01, 2020)
 
