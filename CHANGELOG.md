--- conflicted
+++ resolved
@@ -1,6 +1,5 @@
 ## 1.18.1 (Unreleased)
 
-<<<<<<< HEAD
 FEATURES:
 
 * **Update Data Source**: `tencentcloud_vpc_instances` add optional argument `tags`
@@ -9,7 +8,7 @@
 * **Update Resource**: `tencentcloud_vpc` add optional argument `tags`
 * **Update Resource**: `tencentcloud_subnet` add optional argument `tags`
 * **Update Resource**: `tencentcloud_route_table` add optional argument `tags`
-=======
+
 ENHANCEMENTS:
 
 * Resource:`tencentcloud_kubernetes_cluster`  support pull out authentication information for cluster access.
@@ -18,8 +17,6 @@
 DEPRECATED:
 
 * Data Source: `tencentcloud_kubernetes_clusters`:`container_runtime` is no longer supported. 
-
->>>>>>> b9228cc7
 
 ## 1.18.0 (September 10, 2019)
 
