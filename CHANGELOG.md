--- conflicted
+++ resolved
@@ -1,16 +1,14 @@
 ## 1.47.1 (Unreleased)
 
 ENHANCEMENTS:
-<<<<<<< HEAD
 
 * Resource: `tencentcloud_clb_listener` support configure HTTP health check for TCP listener([#539](https://github.com/tencentcloudstack/terraform-provider-tencentcloud/issues/539)).
+* Resource: `tencentcloud_clb_listener` add computed argument `target_type`.
 * Data Source: `tencentcloud_clb_listeners` support getting HTTP health check config for TCP listener.
-=======
-* Resource: `tencentcloud_clb_listener` add computed argument `target_type`.
 
 DEPRECATED:
 * Resource: `tencentcloud_clb_target_group_attachment`: optional argument `targrt_group_id` is no longer supported, replace by `target_group_id`.
->>>>>>> b0f8cdd0
+
 
 ## 1.47.0 (November 13, 2020)
 
