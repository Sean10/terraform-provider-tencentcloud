--- conflicted
+++ resolved
@@ -134,7 +134,6 @@
 				Description: "DCN source instance ID.",
 			},
 
-<<<<<<< HEAD
 			"ipv6_flag": {
 				Optional:    true,
 				Type:        schema.TypeInt,
@@ -147,8 +146,6 @@
 				Description: "Whether to open the extranet access.",
 			},
 
-=======
->>>>>>> 8bfadfba
 			"resource_tags": {
 				Type:        schema.TypeList,
 				Optional:    true,
@@ -181,10 +178,7 @@
 		response      *dcdb.CreateHourDCDBInstanceResponse
 		instanceId    string
 		dcnInstanceId string
-<<<<<<< HEAD
 		ipv6Flag      int
-=======
->>>>>>> 8bfadfba
 		logId         = getLogId(contextNil)
 		ctx           = context.WithValue(context.TODO(), logIdKey, logId)
 		service       = DcdbService{client: meta.(*TencentCloudClient).apiV3Conn}
@@ -315,8 +309,6 @@
 		return fmt.Errorf("db instance init failed")
 	}
 
-<<<<<<< HEAD
-=======
 	if flowId != nil {
 		// need to wait init operation success
 		// 0:success; 1:failed, 2:running
@@ -326,7 +318,6 @@
 		}
 	}
 
->>>>>>> 8bfadfba
 	if dcnInstanceId != "" {
 		// need to wait dcn init processing complete
 		// 0:none; 1:creating, 2:running
@@ -336,7 +327,6 @@
 		}
 	}
 
-<<<<<<< HEAD
 	if v, ok := d.GetOkExists("extranet_access"); ok && v != nil {
 		flag := v.(bool)
 		err := service.SetDcdbExtranetAccess(ctx, instanceId, ipv6Flag, flag)
@@ -345,8 +335,6 @@
 		}
 	}
 
-=======
->>>>>>> 8bfadfba
 	return resourceTencentCloudDcdbHourdbInstanceRead(d, meta)
 }
 
@@ -451,17 +439,6 @@
 			resourceTagsList = append(resourceTagsList, resourceTagsMap)
 		}
 		_ = d.Set("resource_tags", resourceTagsList)
-	}
-
-	if v, ok := d.GetOk("dcn_instance_id"); ok {
-		dcnInstanceId := v.(string)
-
-		if dcn, err := service.DescribeDcnDetailById(ctx, dcnInstanceId); dcn != nil {
-			_ = d.Set("dcn_region", dcn.Region)
-			_ = d.Set("dcn_instance_id", dcn.InstanceId)
-		} else {
-			return err
-		}
 	}
 
 	if sg, err := service.DescribeDcdbSecurityGroup(ctx, instanceId); sg != nil {
