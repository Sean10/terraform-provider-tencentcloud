/*
Use this data source to query tcaplus tables

Example Usage

```hcl
data "tencentcloud_tcaplus_tables" "null" {
  cluster_id = "19162256624"
}

data "tencentcloud_tcaplus_tables" "group" {
  cluster_id  = "19162256624"
  group_id    = "19162256624:3"
}

data "tencentcloud_tcaplus_tables" "name" {
  cluster_id     = "19162256624"
  group_id       = "19162256624:3"
  table_name     = "guagua"
}

data "tencentcloud_tcaplus_tables" "id" {
<<<<<<< HEAD
  app_id   = "19162256624"
  table_id = "tcaplus-faa65eb7"
=======
  cluster_id   = "19162256624"
  table_id     = "tcaplus-faa65eb7"
>>>>>>> 0b5510ff
}
data "tencentcloud_tcaplus_tables" "all" {
  cluster_id     = "19162256624"
  group_id       = "19162256624:3"
  table_id       = "tcaplus-faa65eb7"
  table_name     = "guagua"
}
```
*/
package tencentcloud

import (
	"context"
	"encoding/json"
	"fmt"
	"log"

	"github.com/hashicorp/terraform-plugin-sdk/helper/schema"
)

func dataSourceTencentCloudTcaplusTables() *schema.Resource {
	return &schema.Resource{
		Read: dataSourceTencentCloudTcaplusTablesRead,
		Schema: map[string]*schema.Schema{
			"cluster_id": {
				Type:        schema.TypeString,
				Required:    true,
				Description: "Id of the tcaplus cluster to be query.",
			},
			"group_id": {
				Type:        schema.TypeString,
				Optional:    true,
				Description: "Group id to be query.",
			},
			"table_id": {
				Type:        schema.TypeString,
				Optional:    true,
				Description: "Table id to be query.",
			},
			"table_name": {
				Type:        schema.TypeString,
				Optional:    true,
				Description: "Table name to be query.",
			},
			"result_output_file": {
				Type:        schema.TypeString,
				Optional:    true,
				Description: "Used to save results.",
			},
			"list": {
				Type:        schema.TypeList,
				Computed:    true,
				Description: "A list of tcaplus groups. Each element contains the following attributes.",
				Elem: &schema.Resource{
					Schema: map[string]*schema.Schema{
						"group_id": {
							Type:        schema.TypeString,
							Computed:    true,
							Description: "Group of this table belongs.",
						},
						"table_id": {
							Type:        schema.TypeString,
							Computed:    true,
							Description: "Id of this table.",
						},
						"table_name": {
							Type:        schema.TypeString,
							Computed:    true,
							Description: "Name of this table.",
						},
						"table_type": {
							Type:        schema.TypeString,
							Computed:    true,
							Description: "Type of this table.",
						},
						"description": {
							Type:        schema.TypeString,
							Computed:    true,
							Description: "Description of this table.",
						},
						"idl_id": {
							Type:        schema.TypeString,
							Computed:    true,
							Description: "Idl file id for this table.",
						},
						"table_idl_type": {
							Type:        schema.TypeString,
							Computed:    true,
							Description: "Type of this table idl.",
						},
						"reserved_read_qps": {
							Type:        schema.TypeInt,
							Computed:    true,
							Description: "Table reserved read QPS.",
						},
						"reserved_write_qps": {
							Type:        schema.TypeInt,
							Computed:    true,
							Description: "Table reserved write QPS.",
						},
						"reserved_volume": {
							Type:        schema.TypeInt,
							Computed:    true,
							Description: "Table reserved capacity(GB).",
						},
						"create_time": {
							Type:        schema.TypeString,
							Computed:    true,
							Description: "Create time of the tcaplus table.",
						},
						"error": {
							Type:        schema.TypeString,
							Computed:    true,
							Description: "Show if this table  create error.",
						},
						"status": {
							Type:        schema.TypeString,
							Computed:    true,
							Description: "Status of this table.",
						},
						"table_size": {
							Type:        schema.TypeInt,
							Computed:    true,
							Description: "Size of this table.",
						},
					},
				},
			},
		},
	}
}

func dataSourceTencentCloudTcaplusTablesRead(d *schema.ResourceData, meta interface{}) error {
	defer logElapsed("data_source.tencentcloud_tcaplus_tables.read")()

	logId := getLogId(contextNil)
	ctx := context.WithValue(context.TODO(), logIdKey, logId)

	service := TcaplusService{
		client: meta.(*TencentCloudClient).apiV3Conn,
	}

	clusterId := d.Get("cluster_id").(string)
	groupId := d.Get("group_id").(string)
	tableId := d.Get("table_id").(string)
	tableName := d.Get("table_name").(string)

	tables, err := service.DescribeTables(ctx, clusterId, groupId, tableId, tableName)
	if err != nil {
		tables, err = service.DescribeTables(ctx, clusterId, groupId, tableId, tableName)
	}
	if err != nil {
		return err
	}

	list := make([]map[string]interface{}, 0, len(tables))

	for _, tableInfo := range tables {

		listItem := make(map[string]interface{})

		if tableInfo.IdlFiles != nil && len(tableInfo.IdlFiles) > 0 {
			idlFile := tableInfo.IdlFiles[0]

			var tcaplusIdlId TcaplusIdlId
			tcaplusIdlId.ClusterId = clusterId
			tcaplusIdlId.FileName = *idlFile.FileName
			tcaplusIdlId.FileType = *idlFile.FileType

			tcaplusIdlId.FileExtType = *idlFile.FileExtType
			tcaplusIdlId.FileSize = *idlFile.FileSize
			tcaplusIdlId.FileId = *idlFile.FileId
			id, err := json.Marshal(tcaplusIdlId)

			if err != nil {
				return fmt.Errorf("format idl id fail,%s", err.Error())
			}
			listItem["idl_id"] = string(id)
		}

		if tableInfo.Error != nil && tableInfo.Error.Message != nil {
			listItem["error"] = *tableInfo.Error.Message
		} else {
			listItem["error"] = ""
		}
		if tableInfo.TableGroupId != nil {
			listItem["group_id"] = fmt.Sprintf("%s:%s", clusterId, *tableInfo.TableGroupId)
		}
		if tableInfo.TableInstanceId != nil {
			listItem["table_id"] = *tableInfo.TableInstanceId
		}
		if tableInfo.TableName != nil {
			listItem["table_name"] = *tableInfo.TableName
		}
		if tableInfo.TableType != nil {
			listItem["table_type"] = *tableInfo.TableType
		}
		if tableInfo.Memo != nil {
			listItem["description"] = *tableInfo.Memo
		}
		if tableInfo.TableIdlType != nil {
			listItem["table_idl_type"] = *tableInfo.TableIdlType
		}
		if tableInfo.ReservedReadQps != nil {
			listItem["reserved_read_qps"] = *tableInfo.ReservedReadQps
		}
		if tableInfo.ReservedWriteQps != nil {
			listItem["reserved_write_qps"] = *tableInfo.ReservedWriteQps
		}
		if tableInfo.ReservedVolume != nil {
			listItem["reserved_volume"] = *tableInfo.ReservedVolume
		}
		if tableInfo.CreatedTime != nil {
			listItem["create_time"] = *tableInfo.CreatedTime
		}
		if tableInfo.Status != nil {
			listItem["status"] = *tableInfo.Status
		}
		if tableInfo.TableSize != nil {
			listItem["table_size"] = *tableInfo.TableSize
		}
		list = append(list, listItem)
	}

	d.SetId("table." + clusterId + "." + groupId + "." + tableId + "." + tableName)
	if e := d.Set("list", list); e != nil {
		log.Printf("[CRITAL]%s provider set list fail, reason:%s\n", logId, e.Error())
		return e
	}
	output, ok := d.GetOk("result_output_file")
	if ok && output.(string) != "" {
		return writeToFile(output.(string), list)
	}
	return nil

}<|MERGE_RESOLUTION|>--- conflicted
+++ resolved
@@ -9,30 +9,25 @@
 }
 
 data "tencentcloud_tcaplus_tables" "group" {
-  cluster_id  = "19162256624"
-  group_id    = "19162256624:3"
+  cluster_id = "19162256624"
+  group_id   = "19162256624:3"
 }
 
 data "tencentcloud_tcaplus_tables" "name" {
-  cluster_id     = "19162256624"
-  group_id       = "19162256624:3"
-  table_name     = "guagua"
+  cluster_id = "19162256624"
+  group_id   = "19162256624:3"
+  table_name = "guagua"
 }
 
 data "tencentcloud_tcaplus_tables" "id" {
-<<<<<<< HEAD
-  app_id   = "19162256624"
-  table_id = "tcaplus-faa65eb7"
-=======
-  cluster_id   = "19162256624"
-  table_id     = "tcaplus-faa65eb7"
->>>>>>> 0b5510ff
+  cluster_id = "19162256624"
+  table_id   = "tcaplus-faa65eb7"
 }
 data "tencentcloud_tcaplus_tables" "all" {
-  cluster_id     = "19162256624"
-  group_id       = "19162256624:3"
-  table_id       = "tcaplus-faa65eb7"
-  table_name     = "guagua"
+  cluster_id = "19162256624"
+  group_id   = "19162256624:3"
+  table_id   = "tcaplus-faa65eb7"
+  table_name = "guagua"
 }
 ```
 */
