--- conflicted
+++ resolved
@@ -93,11 +93,7 @@
 	}
 
 	if len(sgs) == 0 {
-<<<<<<< HEAD
 		return fmt.Errorf("security group not found with the query condition")
-=======
-		return errors.New("security group not found")
->>>>>>> f3c667fa
 	}
 
 	sg := sgs[0]
