--- conflicted
+++ resolved
@@ -62,9 +62,6 @@
   tencentcloud_vpc_instances
   tencentcloud_vpc_route_tables
   tencentcloud_vpc_subnets
-<<<<<<< HEAD
-  tencentcloud_ssl_certificates
-=======
   tencentcloud_gaap_certificates
   tencentcloud_gaap_http_domains
   tencentcloud_gaap_http_rules
@@ -74,7 +71,7 @@
   tencentcloud_gaap_realservers
   tencentcloud_gaap_security_policies
   tencentcloud_gaap_security_rules
->>>>>>> 8c92fd33
+  tencentcloud_ssl_certificates
 
 AS Resources
   tencentcloud_as_scaling_config
@@ -253,9 +250,6 @@
 			"tencentcloud_dc_gateway_instances":        dataSourceTencentCloudDcGatewayInstances(),
 			"tencentcloud_dc_gateway_ccn_routes":       dataSourceTencentCloudDcGatewayCCNRoutes(),
 			"tencentcloud_kubernetes_clusters":         dataSourceTencentCloudKubernetesClusters(),
-<<<<<<< HEAD
-			"tencentcloud_ssl_certificates":            dataSourceTencentCloudSslCertificates(),
-=======
 			"tencentcloud_gaap_proxies":                dataSourceTencentCloudGaapProxies(),
 			"tencentcloud_gaap_realservers":            dataSourceTencentCloudGaapRealservers(),
 			"tencentcloud_gaap_layer4_listeners":       dataSourceTencentCloudGaapLayer4Listeners(),
@@ -265,7 +259,7 @@
 			"tencentcloud_gaap_security_policies":      dataSourceTencentCloudGaapSecurityPolices(),
 			"tencentcloud_gaap_security_rules":         dataSourceTencentCloudGaapSecurityRules(),
 			"tencentcloud_gaap_certificates":           dataSourceTencentCloudGaapCertificates(),
->>>>>>> 8c92fd33
+			"tencentcloud_ssl_certificates":            dataSourceTencentCloudSslCertificates(),
 		},
 
 		ResourcesMap: map[string]*schema.Resource{
@@ -321,9 +315,6 @@
 			"tencentcloud_dc_gateway_ccn_route":       resourceTencentCloudDcGatewayCcnRouteInstance(),
 			"tencentcloud_kubernetes_cluster":         resourceTencentCloudTkeCluster(),
 			"tencentcloud_kubernetes_scale_worker":    resourceTencentCloudTkeScaleWorker(),
-<<<<<<< HEAD
-			"tencentcloud_ssl_certificate":            resourceTencentCloudSslCertificate(),
-=======
 			"tencentcloud_gaap_proxy":                 resourceTencentCloudGaapProxy(),
 			"tencentcloud_gaap_realserver":            resourceTencentCloudGaapRealserver(),
 			"tencentcloud_gaap_layer4_listener":       resourceTencentCloudGaapLayer4Listener(),
@@ -333,7 +324,7 @@
 			"tencentcloud_gaap_certificate":           resourceTencentCloudGaapCertificate(),
 			"tencentcloud_gaap_security_policy":       resourceTencentCloudGaapSecurityPolicy(),
 			"tencentcloud_gaap_security_rule":         resourceTencentCloudGaapSecurityRule(),
->>>>>>> 8c92fd33
+			"tencentcloud_ssl_certificate":            resourceTencentCloudSslCertificate(),
 		},
 
 		ConfigureFunc: providerConfigure,
