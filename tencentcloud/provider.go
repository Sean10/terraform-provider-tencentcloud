--- conflicted
+++ resolved
@@ -1207,13 +1207,10 @@
 			"tencentcloud_tdmq_rocketmq_topic":                      dataSourceTencentCloudTdmqRocketmqTopic(),
 			"tencentcloud_tdmq_rocketmq_role":                       dataSourceTencentCloudTdmqRocketmqRole(),
 			"tencentcloud_tdmq_rocketmq_group":                      dataSourceTencentCloudTdmqRocketmqGroup(),
-<<<<<<< HEAD
-			"tencentcloud_as_instances":                             dataSourceTencentCloudAsInstances(),
-=======
 			"tencentcloud_tcmq_queue":                               dataSourceTencentCloudTcmqQueue(),
 			"tencentcloud_tcmq_topic":                               dataSourceTencentCloudTcmqTopic(),
 			"tencentcloud_tcmq_subscribe":                           dataSourceTencentCloudTcmqSubscribe(),
->>>>>>> 5d7cf607
+			"tencentcloud_as_instances":                             dataSourceTencentCloudAsInstances(),
 		},
 
 		ResourcesMap: map[string]*schema.Resource{
