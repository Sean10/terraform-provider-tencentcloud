package connectivity

import (
	"fmt"

	"github.com/aws/aws-sdk-go/aws"
	"github.com/aws/aws-sdk-go/aws/credentials"
	"github.com/aws/aws-sdk-go/aws/endpoints"
	"github.com/aws/aws-sdk-go/aws/session"
	"github.com/aws/aws-sdk-go/service/s3"
	as "github.com/tencentcloud/tencentcloud-sdk-go/tencentcloud/as/v20180419"
	cbs "github.com/tencentcloud/tencentcloud-sdk-go/tencentcloud/cbs/v20170312"
	cdb "github.com/tencentcloud/tencentcloud-sdk-go/tencentcloud/cdb/v20170320"
	clb "github.com/tencentcloud/tencentcloud-sdk-go/tencentcloud/clb/v20180317"
	"github.com/tencentcloud/tencentcloud-sdk-go/tencentcloud/common"
	"github.com/tencentcloud/tencentcloud-sdk-go/tencentcloud/common/profile"
	cvm "github.com/tencentcloud/tencentcloud-sdk-go/tencentcloud/cvm/v20170312"
	dc "github.com/tencentcloud/tencentcloud-sdk-go/tencentcloud/dc/v20180410"
	mongodb "github.com/tencentcloud/tencentcloud-sdk-go/tencentcloud/mongodb/v20180408"
	redis "github.com/tencentcloud/tencentcloud-sdk-go/tencentcloud/redis/v20180412"
<<<<<<< HEAD
	tag "github.com/tencentcloud/tencentcloud-sdk-go/tencentcloud/tag/v20180813"
=======
	tke "github.com/tencentcloud/tencentcloud-sdk-go/tencentcloud/tke/v20180525"
>>>>>>> 49f17762
	vpc "github.com/tencentcloud/tencentcloud-sdk-go/tencentcloud/vpc/v20170312"
)

// client for all TencentCloud service
type TencentCloudClient struct {
	Region      string
	SecretId    string
	SecretKey   string
	mysqlConn   *cdb.Client
	cosConn     *s3.S3
	redisConn   *redis.Client
	asConn      *as.Client
	vpcConn     *vpc.Client
	cbsConn     *cbs.Client
	cvmConn     *cvm.Client
	clbConn     *clb.Client
	dcConn      *dc.Client
	tagConn     *tag.Client
	mongodbConn *mongodb.Client
	tkeConn     *tke.Client
}

func NewTencentCloudClient(secretId, secretKey, region string) *TencentCloudClient {

	var tencentCloudClient TencentCloudClient

	tencentCloudClient.SecretId,
		tencentCloudClient.SecretKey,
		tencentCloudClient.Region =

		secretId,
		secretKey,
		region

	return &tencentCloudClient
}

// get mysql(cdb) client for service
func (me *TencentCloudClient) UseMysqlClient() *cdb.Client {
	if me.mysqlConn != nil {
		return me.mysqlConn
	}

	credential := common.NewCredential(
		me.SecretId,
		me.SecretKey,
	)

	cpf := profile.NewClientProfile()
	// all request use method POST
	cpf.HttpProfile.ReqMethod = "POST"
	// request timeout
	cpf.HttpProfile.ReqTimeout = 300
	// cpf.SignMethod = "HmacSHA1"
	cpf.Language = "en-US"

	var round LogRoundTripper

	mysqlClient, _ := cdb.NewClient(credential, me.Region, cpf)
	me.mysqlConn = mysqlClient
	me.mysqlConn.WithHttpTransport(&round)

	return me.mysqlConn
}

// get cos client for service
func (me *TencentCloudClient) UseCosClient() *s3.S3 {
	if me.cosConn != nil {
		return me.cosConn
	}

	resolver := func(service, region string, optFns ...func(*endpoints.Options)) (endpoints.ResolvedEndpoint, error) {
		if service == endpoints.S3ServiceID {
			return endpoints.ResolvedEndpoint{
				URL:           fmt.Sprintf("http://cos.%s.myqcloud.com", region),
				SigningRegion: region,
			}, nil
		}
		return endpoints.DefaultResolver().EndpointFor(service, region, optFns...)
	}
	creds := credentials.NewStaticCredentials(me.SecretId, me.SecretKey, "")

	sess := session.Must(session.NewSession(&aws.Config{
		Credentials:      creds,
		Region:           aws.String(me.Region),
		EndpointResolver: endpoints.ResolverFunc(resolver),
	}))
	return s3.New(sess)
}

// get redis client for service
func (me *TencentCloudClient) UseRedisClient() *redis.Client {
	if me.redisConn != nil {
		return me.redisConn
	}
	credential := common.NewCredential(
		me.SecretId,
		me.SecretKey,
	)

	cpf := profile.NewClientProfile()
	cpf.HttpProfile.ReqMethod = "POST"
	cpf.HttpProfile.ReqTimeout = 300
	cpf.Language = "en-US"

	redisConn, _ := redis.NewClient(credential, me.Region, cpf)
	me.redisConn = redisConn

	return me.redisConn
}

func (me *TencentCloudClient) UseAsClient() *as.Client {
	if me.asConn != nil {
		return me.asConn
	}
	credential := common.NewCredential(
		me.SecretId,
		me.SecretKey,
	)

	cpf := profile.NewClientProfile()
	cpf.HttpProfile.ReqMethod = "POST"
	cpf.HttpProfile.ReqTimeout = 300
	cpf.Language = "en-US"

	asConn, _ := as.NewClient(credential, me.Region, cpf)
	me.asConn = asConn

	return me.asConn
}

// get vpc client for service
func (me *TencentCloudClient) UseVpcClient() *vpc.Client {
	if me.vpcConn != nil {
		return me.vpcConn
	}
	credential := common.NewCredential(
		me.SecretId,
		me.SecretKey,
	)

	cpf := profile.NewClientProfile()
	cpf.HttpProfile.ReqMethod = "POST"
	cpf.HttpProfile.ReqTimeout = 300
	cpf.Language = "en-US"

	vpcConn, _ := vpc.NewClient(credential, me.Region, cpf)

	var round LogRoundTripper

	vpcConn.WithHttpTransport(&round)

	me.vpcConn = vpcConn

	return me.vpcConn
}

func (me *TencentCloudClient) UseCbsClient() *cbs.Client {
	if me.cbsConn != nil {
		return me.cbsConn
	}
	credential := common.NewCredential(
		me.SecretId,
		me.SecretKey,
	)

	cpf := profile.NewClientProfile()
	cpf.HttpProfile.ReqMethod = "POST"
	cpf.HttpProfile.ReqTimeout = 300
	cpf.Language = "en-US"

	cbsConn, _ := cbs.NewClient(credential, me.Region, cpf)
	me.cbsConn = cbsConn

	return me.cbsConn
}

func (me *TencentCloudClient) UseDcClient() *dc.Client {
	if me.dcConn != nil {
		return me.dcConn
	}

	credential := common.NewCredential(
		me.SecretId,
		me.SecretKey,
	)

	cpf := profile.NewClientProfile()
	cpf.HttpProfile.ReqMethod = "POST"
	cpf.HttpProfile.ReqTimeout = 300
	cpf.Language = "en-US"

	dcConn, _ := dc.NewClient(credential, me.Region, cpf)

	var round LogRoundTripper

	dcConn.WithHttpTransport(&round)

	me.dcConn = dcConn

	return me.dcConn

}

func (me *TencentCloudClient) UseMongodbClient() *mongodb.Client {
	if me.mongodbConn != nil {
		return me.mongodbConn
	}

	credential := common.NewCredential(
		me.SecretId,
		me.SecretKey,
	)

	cpf := profile.NewClientProfile()
	cpf.HttpProfile.ReqMethod = "POST"
	cpf.HttpProfile.ReqTimeout = 300
	cpf.Language = "en-US"

	mongodbConn, _ := mongodb.NewClient(credential, me.Region, cpf)
	var round LogRoundTripper
	mongodbConn.WithHttpTransport(&round)
	me.mongodbConn = mongodbConn

	return me.mongodbConn
}

func (me *TencentCloudClient) UseClbClient() *clb.Client {
	if me.clbConn != nil {
		return me.clbConn
	}

	credential := common.NewCredential(
		me.SecretId,
		me.SecretKey,
	)

	cpf := profile.NewClientProfile()
	cpf.HttpProfile.ReqMethod = "POST"
	cpf.HttpProfile.ReqTimeout = 300
	cpf.Language = "en-US"

	clbConn, _ := clb.NewClient(credential, me.Region, cpf)
	var round LogRoundTripper

	clbConn.WithHttpTransport(&round)
	me.clbConn = clbConn

	return me.clbConn
}

<<<<<<< HEAD
func (me *TencentCloudClient) UseCvmClient() *cvm.Client {
	if me.cvmConn != nil {
		return me.cvmConn
	}
=======
func (me *TencentCloudClient) UseTkeClient() *tke.Client {
	if me.tkeConn != nil {
		return me.tkeConn
	}

>>>>>>> 49f17762
	credential := common.NewCredential(
		me.SecretId,
		me.SecretKey,
	)

	cpf := profile.NewClientProfile()
	cpf.HttpProfile.ReqMethod = "POST"
	cpf.HttpProfile.ReqTimeout = 300
	cpf.Language = "en-US"

<<<<<<< HEAD
	cvmConn, _ := cvm.NewClient(credential, me.Region, cpf)
	var round LogRoundTripper
	cvmConn.WithHttpTransport(&round)
	me.cvmConn = cvmConn
	return me.cvmConn
}

func (me *TencentCloudClient) UseTagClient() *tag.Client {
	if me.tagConn != nil {
		return me.tagConn
	}
	credential := common.NewCredential(
		me.SecretId,
		me.SecretKey,
	)

	cpf := profile.NewClientProfile()
	cpf.HttpProfile.ReqMethod = "POST"
	cpf.HttpProfile.ReqTimeout = 300
	cpf.Language = "en-US"

	tagConn, _ := tag.NewClient(credential, me.Region, cpf)
	var round LogRoundTripper
	tagConn.WithHttpTransport(&round)
	me.tagConn = tagConn
	return me.tagConn
=======
	tkeConn, _ := tke.NewClient(credential, me.Region, cpf)
	var round LogRoundTripper

	tkeConn.WithHttpTransport(&round)
	me.tkeConn = tkeConn

	return me.tkeConn
>>>>>>> 49f17762
}<|MERGE_RESOLUTION|>--- conflicted
+++ resolved
@@ -18,11 +18,8 @@
 	dc "github.com/tencentcloud/tencentcloud-sdk-go/tencentcloud/dc/v20180410"
 	mongodb "github.com/tencentcloud/tencentcloud-sdk-go/tencentcloud/mongodb/v20180408"
 	redis "github.com/tencentcloud/tencentcloud-sdk-go/tencentcloud/redis/v20180412"
-<<<<<<< HEAD
 	tag "github.com/tencentcloud/tencentcloud-sdk-go/tencentcloud/tag/v20180813"
-=======
 	tke "github.com/tencentcloud/tencentcloud-sdk-go/tencentcloud/tke/v20180525"
->>>>>>> 49f17762
 	vpc "github.com/tencentcloud/tencentcloud-sdk-go/tencentcloud/vpc/v20170312"
 )
 
@@ -274,56 +271,64 @@
 	return me.clbConn
 }
 
-<<<<<<< HEAD
 func (me *TencentCloudClient) UseCvmClient() *cvm.Client {
 	if me.cvmConn != nil {
 		return me.cvmConn
 	}
-=======
+
+	credential := common.NewCredential(
+		me.SecretId,
+		me.SecretKey,
+	)
+
+	cpf := profile.NewClientProfile()
+	cpf.HttpProfile.ReqMethod = "POST"
+	cpf.HttpProfile.ReqTimeout = 300
+	cpf.Language = "en-US"
+
+	cvmConn, _ := cvm.NewClient(credential, me.Region, cpf)
+	var round LogRoundTripper
+	cvmConn.WithHttpTransport(&round)
+	me.cvmConn = cvmConn
+	return me.cvmConn
+}
+
+func (me *TencentCloudClient) UseTagClient() *tag.Client {
+	if me.tagConn != nil {
+		return me.tagConn
+	}
+	credential := common.NewCredential(
+		me.SecretId,
+		me.SecretKey,
+	)
+
+	cpf := profile.NewClientProfile()
+	cpf.HttpProfile.ReqMethod = "POST"
+	cpf.HttpProfile.ReqTimeout = 300
+	cpf.Language = "en-US"
+
+	tagConn, _ := tag.NewClient(credential, me.Region, cpf)
+	var round LogRoundTripper
+	tagConn.WithHttpTransport(&round)
+	me.tagConn = tagConn
+	return me.tagConn
+}
+
 func (me *TencentCloudClient) UseTkeClient() *tke.Client {
 	if me.tkeConn != nil {
 		return me.tkeConn
 	}
-
->>>>>>> 49f17762
-	credential := common.NewCredential(
-		me.SecretId,
-		me.SecretKey,
-	)
-
-	cpf := profile.NewClientProfile()
-	cpf.HttpProfile.ReqMethod = "POST"
-	cpf.HttpProfile.ReqTimeout = 300
-	cpf.Language = "en-US"
-
-<<<<<<< HEAD
-	cvmConn, _ := cvm.NewClient(credential, me.Region, cpf)
-	var round LogRoundTripper
-	cvmConn.WithHttpTransport(&round)
-	me.cvmConn = cvmConn
-	return me.cvmConn
-}
-
-func (me *TencentCloudClient) UseTagClient() *tag.Client {
-	if me.tagConn != nil {
-		return me.tagConn
-	}
-	credential := common.NewCredential(
-		me.SecretId,
-		me.SecretKey,
-	)
-
-	cpf := profile.NewClientProfile()
-	cpf.HttpProfile.ReqMethod = "POST"
-	cpf.HttpProfile.ReqTimeout = 300
-	cpf.Language = "en-US"
-
-	tagConn, _ := tag.NewClient(credential, me.Region, cpf)
-	var round LogRoundTripper
-	tagConn.WithHttpTransport(&round)
-	me.tagConn = tagConn
-	return me.tagConn
-=======
+  
+  credential := common.NewCredential(
+		me.SecretId,
+		me.SecretKey,
+	)
+
+	cpf := profile.NewClientProfile()
+	cpf.HttpProfile.ReqMethod = "POST"
+	cpf.HttpProfile.ReqTimeout = 300
+	cpf.Language = "en-US"
+
 	tkeConn, _ := tke.NewClient(credential, me.Region, cpf)
 	var round LogRoundTripper
 
@@ -331,5 +336,4 @@
 	me.tkeConn = tkeConn
 
 	return me.tkeConn
->>>>>>> 49f17762
 }