--- conflicted
+++ resolved
@@ -84,11 +84,8 @@
 	vodConn            *vod.Client
 	apiGatewayConn     *apigateway.Client
 	sslCertificateConn *sslCertificate.Client
-<<<<<<< HEAD
+	kmsConn            *kms.Client
 	ssmConn            *ssm.Client
-=======
-	kmsConn            *kms.Client
->>>>>>> 0afb2a2f
 }
 
 // NewClientProfile returns a new ClientProfile
@@ -541,7 +538,19 @@
 	return me.sslCertificateConn
 }
 
-<<<<<<< HEAD
+// UseKmsClient returns KMS client for service
+func (me *TencentCloudClient) UseKmsClient() *kms.Client {
+	if me.kmsConn != nil {
+		return me.kmsConn
+	}
+
+	cpf := me.NewClientProfile(300)
+	me.kmsConn, _ = kms.NewClient(me.Credential, me.Region, cpf)
+	me.kmsConn.WithHttpTransport(&LogRoundTripper{})
+
+	return me.kmsConn
+}
+
 // UseSsmClient returns SSM client for service
 func (me *TencentCloudClient) UseSsmClient() *ssm.Client {
 	if me.ssmConn != nil {
@@ -553,16 +562,4 @@
 	me.ssmConn.WithHttpTransport(&LogRoundTripper{})
 
 	return me.ssmConn
-=======
-func (me *TencentCloudClient) UseKmsClient() *kms.Client {
-	if me.kmsConn != nil {
-		return me.kmsConn
-	}
-
-	cpf := me.NewClientProfile(300)
-	me.kmsConn, _ = kms.NewClient(me.Credential, me.Region, cpf)
-	me.kmsConn.WithHttpTransport(&LogRoundTripper{})
-
-	return me.kmsConn
->>>>>>> 0afb2a2f
 }