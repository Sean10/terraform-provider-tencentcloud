--- conflicted
+++ resolved
@@ -357,11 +357,7 @@
 			"memory_size":     *item.Memory,
 			"volume_size":     *item.Volume,
 			"internet_status": *item.WanStatus,
-<<<<<<< HEAD
-			"internet_host": *item.WanDomain,
-=======
 			"internet_host":   *item.WanDomain,
->>>>>>> 28ae5c18
 			"internet_port":   *item.WanPort,
 			"intranet_ip":     *item.Vip,
 			"intranet_port":   *item.Vport,
