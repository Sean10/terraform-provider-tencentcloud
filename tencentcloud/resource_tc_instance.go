--- conflicted
+++ resolved
@@ -345,7 +345,6 @@
 	}
 }
 
-<<<<<<< HEAD
 func resourceTencentCloudInstanceCreate(d *schema.ResourceData, meta interface{}) error {
 	defer logElapsed("resource.tencentcloud_cvm_instance.create")()
 	logId := getLogId(contextNil)
@@ -383,51 +382,6 @@
 			} else {
 				return fmt.Errorf("instance charge type prepaid period can not be empty when charge type is %s",
 					instanceChargeType)
-=======
-func resourceTencentCloudInstanceCreate(d *schema.ResourceData, m interface{}) error {
-	defer logElapsed("resource.tencentcloud_instance.create")()
-
-	client := m.(*TencentCloudClient).commonConn
-
-	params := map[string]string{
-		"Version":        "2017-03-12",
-		"Action":         "RunInstances",
-		"Placement.Zone": d.Get("availability_zone").(string),
-		"ImageId":        d.Get("image_id").(string),
-	}
-
-	if instanceType, ok := d.GetOk("instance_type"); ok {
-		insType := instanceType.(string)
-		if len(insType) > 0 {
-			params["InstanceType"] = insType
-		}
-	}
-	if instanceName, ok := d.GetOk("instance_name"); ok {
-		insName := instanceName.(string)
-		if len(insName) > 0 {
-			params["InstanceName"] = insName
-		}
-	}
-	if hostName, ok := d.GetOk("hostname"); ok {
-		hName := hostName.(string)
-		if len(hName) > 0 {
-			params["HostName"] = hName
-		}
-	}
-	if projectId, ok := d.GetOk("project_id"); ok {
-		params["Placement.ProjectId"] = fmt.Sprintf("%v", projectId.(int))
-	}
-
-	if instanceChargeType, ok := d.GetOk("instance_charge_type"); ok {
-		insChargeType := instanceChargeType.(string)
-		if insChargeType == tencentCloudApiInstanceChargeTypePrePaid {
-			period, ok := d.GetOk("instance_charge_type_prepaid_period")
-			if !ok {
-				return fmt.Errorf(
-					"tencentcloud_instance instance_charge_type_prepaid_period is need when instance_charge_type is %v",
-					tencentCloudApiInstanceChargeTypePrePaid,
-				)
->>>>>>> 49f17762
 			}
 			if renewFlag, ok := d.GetOk("instance_charge_type_prepaid_renew_flag"); ok {
 				request.InstanceChargePrepaid.RenewFlag = stringToPointer(renewFlag.(string))
@@ -581,7 +535,6 @@
 	}
 	d.SetId(instanceId)
 
-<<<<<<< HEAD
 	// wait for status
 	err = resource.Retry(5*time.Minute, func() *resource.RetryError {
 		instance, errRet := cvmService.DescribeInstanceById(ctx, instanceId)
@@ -593,24 +546,7 @@
 		}
 		return resource.RetryableError(fmt.Errorf("cvm instance status is %s, retry...", *instance.InstanceState))
 	})
-=======
-	return resourceTencentCloudInstanceRead(d, m)
-}
-
-func resourceTencentCloudInstanceRead(d *schema.ResourceData, m interface{}) error {
-	defer logElapsed("resource.tencentcloud_instance.read")()
-
-	instanceId := d.Id()
-	params := map[string]string{
-		"Version": "2017-03-12",
-		"Action":  "DescribeInstances",
-	}
-	params["InstanceIds.0"] = instanceId
-
-	client := m.(*TencentCloudClient).commonConn
-	ratelimit.Check("read")
-	response, err := client.SendRequest("cvm", params)
->>>>>>> 49f17762
+
 	if err != nil {
 		return err
 	}
@@ -715,15 +651,8 @@
 	return nil
 }
 
-<<<<<<< HEAD
 func resourceTencentCloudInstanceUpdate(d *schema.ResourceData, meta interface{}) (err error) {
 	defer logElapsed("resource.tencentclouvm_instance.update")()
-=======
-func resourceTencentCloudInstanceUpdate(d *schema.ResourceData, m interface{}) (err error) {
-	defer logElapsed("resource.tencentcloud_instance.update")()
-
-	ratelimit.Check("update")
->>>>>>> 49f17762
 
 	logId := getLogId(contextNil)
 	ctx := context.WithValue(context.TODO(), "logId", logId)
@@ -895,15 +824,8 @@
 	return resourceTencentCloudInstanceRead(d, meta)
 }
 
-<<<<<<< HEAD
 func resourceTencentCloudInstanceDelete(d *schema.ResourceData, meta interface{}) error {
 	defer logElapsed("resource.tencentcloud_cvm_instance_delete")()
-=======
-func resourceTencentCloudInstanceDelete(d *schema.ResourceData, m interface{}) error {
-	defer logElapsed("resource.tencentcloud_instance.delete")()
-
-	client := m.(*TencentCloudClient).commonConn
->>>>>>> 49f17762
 
 	logId := getLogId(contextNil)
 	ctx := context.WithValue(context.TODO(), "logId", logId)
