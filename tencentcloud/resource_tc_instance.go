--- conflicted
+++ resolved
@@ -493,14 +493,10 @@
 		i = i + 1
 	}
 
-<<<<<<< HEAD
-	err := resource.Retry(5*time.Minute, func() *resource.RetryError {
+	err := resource.Retry(writeRetryTimeout, func() *resource.RetryError {
 
 		ratelimit.Check("create")
 
-=======
-	err := resource.Retry(writeRetryTimeout, func() *resource.RetryError {
->>>>>>> e3e845c1
 		response, err := client.SendRequest("cvm", params)
 		if err != nil {
 			return resource.NonRetryableError(err)
@@ -865,12 +861,8 @@
 		"InstanceIds.0": d.Id(),
 	}
 
-<<<<<<< HEAD
-	err := resource.Retry(3*time.Minute, func() *resource.RetryError {
+	err := resource.Retry(writeRetryTimeout, func() *resource.RetryError {
 		ratelimit.Check("delete")
-=======
-	err := resource.Retry(writeRetryTimeout, func() *resource.RetryError {
->>>>>>> e3e845c1
 		response, err := client.SendRequest("cvm", params)
 		if err != nil {
 			return resource.NonRetryableError(err)
