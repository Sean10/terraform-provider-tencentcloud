--- conflicted
+++ resolved
@@ -105,37 +105,24 @@
 	return
 }
 
-<<<<<<< HEAD
 func (me *MysqlService) DescribeBackupConfigByMysqlId(ctx context.Context, mysqlId string) (desResponse *cdb.DescribeBackupConfigResponse, errRet error) {
 
 	logId := GetLogId(ctx)
 	request := cdb.NewDescribeBackupConfigRequest()
 	request.InstanceId = &mysqlId
-=======
-func (me *MysqlService) DescribeDefaultParameters(ctx context.Context, engineVersion string) (parameterList []*cdb.ParameterDetail, errRet error) {
-	logId := GetLogId(ctx)
-
-	request := cdb.NewDescribeDefaultParamsRequest()
-	request.EngineVersion = &engineVersion
->>>>>>> 56742049
-
-	defer func() {
-		if errRet != nil {
-			log.Printf("[CRITAL]%s api[%s] fail, request body [%s], reason[%s]\n",
-				logId, request.GetAction(), request.ToJsonString(), errRet.Error())
-		}
-	}()
-
-<<<<<<< HEAD
+
+	defer func() {
+		if errRet != nil {
+			log.Printf("[CRITAL]%s api[%s] fail, request body [%s], reason[%s]\n",
+				logId, request.GetAction(), request.ToJsonString(), errRet.Error())
+		}
+	}()
+
 	response, err := me.client.UseMysqlClient().DescribeBackupConfig(request)
-=======
-	response, err := me.client.UseMysqlClient().DescribeDefaultParams(request)
->>>>>>> 56742049
-	if err != nil {
-		errRet = err
-		return
-	}
-<<<<<<< HEAD
+	if err != nil {
+		errRet = err
+		return
+	}
 	desResponse = response
 	return
 }
@@ -149,7 +136,40 @@
 	request.ExpireDays = &retentionPeriod
 	request.StartTime = &backupTime
 	request.BackupMethod = &backupModel
-=======
+
+	defer func() {
+		if errRet != nil {
+			log.Printf("[CRITAL]%s api[%s] fail, request body [%s], reason[%s]\n",
+				logId, request.GetAction(), request.ToJsonString(), errRet.Error())
+		}
+	}()
+	response, err := me.client.UseMysqlClient().ModifyBackupConfig(request)
+	if err != nil {
+		errRet = err
+		return
+	}
+	log.Printf("[DEBUG]%s api[%s] success, request body [%s], response body [%s]\n",
+		logId, request.GetAction(), request.ToJsonString(), response.ToJsonString())
+	return
+}
+func (me *MysqlService) DescribeDefaultParameters(ctx context.Context, engineVersion string) (parameterList []*cdb.ParameterDetail, errRet error) {
+	logId := GetLogId(ctx)
+
+	request := cdb.NewDescribeDefaultParamsRequest()
+	request.EngineVersion = &engineVersion
+
+	defer func() {
+		if errRet != nil {
+			log.Printf("[CRITAL]%s api[%s] fail, request body [%s], reason[%s]\n",
+				logId, request.GetAction(), request.ToJsonString(), errRet.Error())
+		}
+	}()
+
+	response, err := me.client.UseMysqlClient().DescribeDefaultParams(request)
+	if err != nil {
+		errRet = err
+		return
+	}
 
 	log.Printf("[DEBUG]%s api[%s] success, request body [%s], response body [%s]\n",
 		logId, request.GetAction(), request.ToJsonString(), response.ToJsonString())
@@ -163,33 +183,23 @@
 
 	request := cdb.NewDescribeInstanceParamsRequest()
 	request.InstanceId = &instanceId
->>>>>>> 56742049
-
-	defer func() {
-		if errRet != nil {
-			log.Printf("[CRITAL]%s api[%s] fail, request body [%s], reason[%s]\n",
-				logId, request.GetAction(), request.ToJsonString(), errRet.Error())
-		}
-	}()
-<<<<<<< HEAD
-	response, err := me.client.UseMysqlClient().ModifyBackupConfig(request)
-=======
+
+	defer func() {
+		if errRet != nil {
+			log.Printf("[CRITAL]%s api[%s] fail, request body [%s], reason[%s]\n",
+				logId, request.GetAction(), request.ToJsonString(), errRet.Error())
+		}
+	}()
 
 	response, err := me.client.UseMysqlClient().DescribeInstanceParams(request)
->>>>>>> 56742049
-	if err != nil {
-		errRet = err
-		return
-	}
-<<<<<<< HEAD
-	log.Printf("[DEBUG]%s api[%s] success, request body [%s], response body [%s]\n",
-		logId, request.GetAction(), request.ToJsonString(), response.ToJsonString())
-=======
+	if err != nil {
+		errRet = err
+		return
+	}
 
 	log.Printf("[DEBUG]%s api[%s] success, request body [%s], response body [%s]\n",
 		logId, request.GetAction(), request.ToJsonString(), response.ToJsonString())
 
 	parameterList = response.Response.Items
->>>>>>> 56742049
 	return
 }