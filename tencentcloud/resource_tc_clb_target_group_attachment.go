--- conflicted
+++ resolved
@@ -32,15 +32,9 @@
 
 resource "tencentcloud_clb_target_group_attachment" "group" {
     clb_id          = tencentcloud_clb_instance.clb_basic.id
-<<<<<<< HEAD
     listener_id     = tencentcloud_clb_listener.listener_basic.listener_id
     rule_id         = tencentcloud_clb_listener_rule.rule_basic.rule_id
     targrt_group_id = tencentcloud_clb_target_group.test.id
-=======
-    listener_id     = tencentcloud_clb_listener.listener_basic.id
-    rule_id         = tencentcloud_clb_listener_rule.rule_basic.id
-    target_group_id = tencentcloud_clb_target_group.test.id
->>>>>>> b0f8cdd0
 }
 ```
 
